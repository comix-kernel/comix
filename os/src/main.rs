--- conflicted
+++ resolved
@@ -11,22 +11,16 @@
 mod sbi;
 mod config;
 mod mm;
-<<<<<<< HEAD
+mod arch;
+
 mod test;
 use crate::test::{TEST_FAILED};
-=======
-mod arch;
-
->>>>>>> 8f287c36
 use core::arch::global_asm;
 use core::hint;
 use core::panic::PanicInfo;
-<<<<<<< HEAD
-use core::sync::atomic::{AtomicUsize, Ordering};
-=======
 use crate::arch::trap;
 use crate::arch::timer;
->>>>>>> 8f287c36
+use core::sync::atomic::{Ordering};
 use crate::sbi::shutdown;
 
 
@@ -51,7 +45,6 @@
         failed
     );
 }
-
 
 global_asm!(include_str!("entry.asm"));
 
@@ -102,7 +95,6 @@
     });
 }
 
-<<<<<<< HEAD
 
 test_case!(trivial_assertion,{
     kassert!(0 != 1);
@@ -115,11 +107,4 @@
 
 test_case!(trivial_assertion3,{
     kassert!(21 != 1);
-});
-=======
-#[test_case]
-fn trivial_assertion() {
-    print!("Testing trivial assertion...");
-    assert_ne!(0, 1);
-}
->>>>>>> 8f287c36
+});
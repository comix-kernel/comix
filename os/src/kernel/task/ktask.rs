use core::{hint, sync::atomic::Ordering};

<<<<<<< HEAD
use alloc::sync::Arc;
=======
use alloc::alloc::handle_alloc_error;
>>>>>>> 90976af1
use riscv::register::sscratch;

use crate::{
    arch::trap::{self, restore},
    fs::ROOT_FS,
    kernel::{
        SCHEDULER, TaskState,
        cpu::current_cpu,
        scheduler::Scheduler,
        task::{TASK_MANAGER, TaskStruct, into_shared},
        yield_task,
    },
    mm::{
        activate,
        frame_allocator::{physical_page_alloc, physical_page_alloc_contiguous},
        memory_space::MemorySpace,
    },
<<<<<<< HEAD
=======
    mm::{
        frame_allocator::{physical_page_alloc, physical_page_alloc_contiguous},
        memory_space::memory_space::MemorySpace,
    },
>>>>>>> 90976af1
};

/// 创建一个新的内核线程并返回其 Arc 包装
///
/// 该函数负责：
/// 1. 分配 Task 结构体本身，并用 Arc 包装
/// 2. 分配内核栈物理页帧 (FrameTracker)
/// 3. 将内核栈映射到虚拟地址空间 (VMM 逻辑)
/// 4. 初始化 Task Context，设置栈指针和入口点
/// 5. 将新的 Task 加入调度器队列
///
/// # 参数
/// * `entry_point`: 线程开始执行的函数地址
///
/// # 返回值
/// Task id
#[allow(dead_code)]
pub fn kthread_spawn(entry_point: fn()) -> u32 {
    let entry_addr = entry_point as usize;
    let tid = TASK_MANAGER.lock().allocate_tid();
    let (pid, ppid) = {
        let cur_cpu = current_cpu().lock();
        let cur_task = cur_cpu.current_task.as_ref().unwrap();
        let cur_task = cur_task.lock();
        (cur_task.pid, cur_task.ppid)
    };
    let kstack_tracker =
        physical_page_alloc_contiguous(4).expect("kthread_spawn: failed to alloc kstack");
    let trap_frame_tracker =
        physical_page_alloc().expect("kthread_spawn: failed to alloc trap_frame");

    // 分配 Task 结构体和内核栈
    let task = TaskStruct::ktask_create(
        tid,
        pid,
        ppid,
        kstack_tracker,
        trap_frame_tracker,
        entry_addr,
    );
    let tid = task.tid;
    let task = into_shared(task);

    // 将任务加入调度器和任务管理器
    TASK_MANAGER.lock().add_task(task.clone());
    SCHEDULER.lock().add_task(task);

    tid
}

/// 等待指定 tid 的任务结束
/// 该函数会阻塞调用者直到目标任务状态变为 Stopped
/// 如果目标任务不存在则立即返回错误码
/// 任务结束后会将其从任务管理器中移除
/// 并将其返回值写入调用者提供的指针地址
/// # 参数
/// * `tid`: 目标任务的任务 ID
/// * `return_value_ptr`: 用于存放目标任务返回值的指针
/// # 返回值
/// 成功返回 0，失败返回 -1
pub fn kthread_join(tid: u32, return_value_ptr: Option<usize>) -> i32 {
    loop {
        let task_opt = TASK_MANAGER.lock().get_task(tid);
        if let Some(task) = task_opt {
            let t = task.lock();
            if t.state == TaskState::Stopped {
                if let Some(rv) = t.return_value {
                    unsafe {
                        if let Some(ptr) = return_value_ptr {
                            let ptr = ptr as *mut usize;
                            ptr.write_volatile(rv);
                        }
                    }
                }
                TASK_MANAGER.lock().remove_task(tid);
                return 0; // 成功结束
            }
        } else {
            return -1; // 任务不存在，直接返回
        }
        // 暂时的忙等待
        hint::spin_loop();
    }
}

/// 在内核任务中执行 execve，加载并运行指定路径的 ELF 可执行文件
/// 该函数不会返回，执行成功后会切换到新程序的入口点
/// # 参数
/// * `path`: ELF 可执行文件的路径
/// * `argv`: 传递给新程序的参数列表
/// * `envp`: 传递给新程序的环境变量列表
pub fn kernel_execve(path: &str, argv: &[&str], envp: &[&str]) -> ! {
    let data = ROOT_FS
        .load_elf(path)
        .expect("kernel_execve: file not found");

    let (space, entry, sp) =
        MemorySpace::from_elf(data).expect("kernel_execve: failed to create memory space from ELF");
    let space: Arc<MemorySpace> = Arc::new(space);
    // 换掉当前任务的地址空间，e.g. 切换 satp
    activate(space.root_ppn());

    let cpu = current_cpu().lock();
    let task = cpu.current_task.as_ref().unwrap().clone();

    {
        let mut t = task.lock();
        t.execve(space, entry, sp, argv, envp);
    }

    let tfp = task.lock().trap_frame_ptr.load(Ordering::SeqCst);
    // sscratch 将在__restore中恢复，指向当前任务的 TrapFrame
    // 直接按 trapframe 状态恢复并 sret 到用户态
    unsafe {
        restore(&*tfp);
    }
    unreachable!("kernel_execve: should not return");
}

/// 内核的第一个任务启动函数
/// 并且当这个函数结束时，应该切换到第一个任务的上下文
pub fn rest_init() {
    let tid = TASK_MANAGER.lock().allocate_tid();
    let kstack_tracker =
        physical_page_alloc_contiguous(4).expect("kthread_spawn: failed to alloc kstack");
    let trap_frame_tracker =
        physical_page_alloc().expect("kthread_spawn: failed to alloc trap_frame");
    let task = into_shared(TaskStruct::ktask_create(
        tid,
        tid,
        0,
        kstack_tracker,
        trap_frame_tracker,
        init as usize,
    )); // init 没有父任务

    let (ra, sp) = {
        let g = task.lock();
        let ra = g.context.ra;
        let sp = g.context.sp;
        (ra, sp)
    };

    let ptr = task.lock().trap_frame_ptr.load(Ordering::SeqCst);
    unsafe {
        sscratch::write(ptr as usize);
    }
    current_cpu().lock().current_task = Some(task);

    // 切入 kinit：设置 sp 并跳到 ra；此调用不返回
    unsafe {
        core::arch::asm!(
            "mv sp, {sp}",
            "jr {ra}",
            sp = in(reg) sp,
            ra = in(reg) ra,
            options(noreturn)
        );
    }
}

/// 内核的第一个任务
/// PID = 1
/// 负责进行剩余的初始化工作
/// 创建 kthreadd 任务
/// 并在一切结束后转化为第一个用户态任务
fn init() {
    trap::init();
    create_kthreadd();
    println!("Z");
    kernel_execve("hello", &["hello"], &[]);
}

/// 内核守护线程
/// PID = 2
/// 负责创建内核任务，回收僵尸任务等工作
fn kthreadd() {
    let tid_a = kthread_spawn(a);
    let tid_b = kthread_spawn(b);
    kthread_join(tid_b, None);
    kthread_join(tid_a, None);
    println!("C");
    for f in ROOT_FS.list_all() {
        println!("file: {}", f);
        println!("size: {}", ROOT_FS.lookup(&f).unwrap().len());
    }
    let data = fs.lookup("hello").unwrap();
    let (space, entry, sp) = MemorySpace::from_elf(data).unwrap();
    loop {
        hint::spin_loop();
    }
}

/// 创建内核守护线程 kthreadd
fn create_kthreadd() {
    let tid = TASK_MANAGER.lock().allocate_tid();
    let kstack_tracker =
        physical_page_alloc_contiguous(4).expect("kthread_spawn: failed to alloc kstack");
    let trap_frame_tracker =
        physical_page_alloc().expect("kthread_spawn: failed to alloc trap_frame");
    let task = into_shared(TaskStruct::ktask_create(
        tid,
        tid,
        0,
        kstack_tracker,
        trap_frame_tracker,
        kthreadd as usize,
    )); // kthreadd 没有父任务

    TASK_MANAGER.lock().add_task(task.clone());
    SCHEDULER.lock().add_task(task);
}

fn a() {
    println!("A");
}

fn b() {
    println!("B");
}<|MERGE_RESOLUTION|>--- conflicted
+++ resolved
@@ -1,10 +1,6 @@
 use core::{hint, sync::atomic::Ordering};
 
-<<<<<<< HEAD
 use alloc::sync::Arc;
-=======
-use alloc::alloc::handle_alloc_error;
->>>>>>> 90976af1
 use riscv::register::sscratch;
 
 use crate::{
@@ -15,20 +11,12 @@
         cpu::current_cpu,
         scheduler::Scheduler,
         task::{TASK_MANAGER, TaskStruct, into_shared},
-        yield_task,
     },
     mm::{
         activate,
         frame_allocator::{physical_page_alloc, physical_page_alloc_contiguous},
         memory_space::MemorySpace,
     },
-<<<<<<< HEAD
-=======
-    mm::{
-        frame_allocator::{physical_page_alloc, physical_page_alloc_contiguous},
-        memory_space::memory_space::MemorySpace,
-    },
->>>>>>> 90976af1
 };
 
 /// 创建一个新的内核线程并返回其 Arc 包装
@@ -215,8 +203,6 @@
         println!("file: {}", f);
         println!("size: {}", ROOT_FS.lookup(&f).unwrap().len());
     }
-    let data = fs.lookup("hello").unwrap();
-    let (space, entry, sp) = MemorySpace::from_elf(data).unwrap();
     loop {
         hint::spin_loop();
     }

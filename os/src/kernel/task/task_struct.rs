//! 任务结构体定义
//!
//! 包含任务的核心信息，如上下文、状态、内存空间等
#![allow(dead_code)]
use core::sync::atomic::{AtomicPtr, Ordering};

use alloc::{sync::Arc, vec::Vec};

use crate::{
    arch::{
        kernel::{context::Context, task::setup_stack_layout},
        trap::TrapFrame,
    },
    ipc::{SignalHandlerTable, SignalPending},
    kernel::{
        WaitQueue,
        task::{forkret, task_state::TaskState},
    },
    mm::{
        address::{ConvertablePaddr, PageNum, UsizeConvert},
        frame_allocator::{FrameRangeTracker, FrameTracker},
        memory_space::MemorySpace,
    },
    pr_debug,
    sync::SpinLock,
    uapi::{
        resource::RlimitStruct,
        signal::{SignalFlags, SignalStack},
        uts_namespace::UtsNamespace,
    },
    vfs::{Dentry, FDTable},
};

/// 共享任务句柄
/// 用于在多个地方引用同一个任务实例
pub type SharedTask = Arc<SpinLock<Task>>;

/// 任务
/// 存放任务的核心信息
/// 其中的信息可以分为几大类：
/// 1. 调度运行相关的信息，如上下文、状态、优先级等
/// 2. 任务标识信息，如 tid、pid、ppid、子任务等
/// 3. 任务资源信息，如内核栈、TrapFrame、内存空间等
/// 表示进程的任务与表示线程的任务由本结构体统一表征
/// 其区别仅在于：
/// 1. 进程的 pid 等于 tid，线程的 pid 不等于 tid
/// 2. 进程的返回值通过 exit_code 字段传递，线程的返回值通过 return_value 字段传递
/// 3. 对于所有3.类信息，均通过引用计数共享。创建时任务，进程需传入新的`Arc<T>`，而线程则共享父任务的资源。
/// 注意：线程拥有自己独立的运行栈，和一套寄存器上下文。
///      TrapFrame，Context结构可以保证所有线程切换时保存和恢复寄存器状态。
///      每个任务的内核栈独立分配，互不干扰。内核线程只使用内核栈。
///      但是上层必须自己保证创建的用户线程在用户态运行时拥有独立的用户栈空间。
/// OPTIMIZE: 简单起见目前的设计中，Task 结构体包含了所有信息，包括调度相关的信息和资源管理相关的信息。
///           未来可以考虑将其拆分为 TaskInfo 和 TaskStruct 两个部分，以提高访问效率和模块化程度。
#[derive(Debug)]
pub struct Task {
    /// 任务的上下文信息，用于任务切换
    pub context: Context,
    /// 任务的抢占计数器，表示当前任务被禁止抢占的次数
    /// 当该值大于0时，表示任务处于不可抢占状态。暂未使用
    pub preempt_count: usize,
    /// 任务的优先级，数值越小优先级越高。暂未使用
    pub priority: u8,
    /// 任务所在的处理器id。暂未使用
    pub processor_id: usize,
    /// 任务当前的状态
    pub state: TaskState,
    /// 任务的id
    pub tid: u32,
    /// 任务的所属进程id
    /// NOTE: 由于采用了统一的任务模型，一个任务组内任务的 pid 是相同的，等于父任务的 pid 而父任务的 pid 等于自己的 tid
    pub pid: u32,
    /// 父任务的id
    pub ppid: u32,
    /// 任务的进程组id
    pub pgid: u32,
    /// 任务的子任务列表
    pub children: Arc<SpinLock<Vec<SharedTask>>>,
    /// 任务的等待队列
    pub wait_child: Arc<SpinLock<WaitQueue>>,
    /// 内核栈基址
    pub kstack_base: usize,
    /// 中断上下文。指向当前任务内核栈上的 TrapFrame，仅在任务被中断时有效。
    pub trap_frame_ptr: AtomicPtr<TrapFrame>,
    /// 任务的内存空间
    /// 对于内核任务，该字段为 None
    pub memory_space: Option<Arc<SpinLock<MemorySpace>>>,
    /// 退出码
    /// 存储任务退出时的状态码，通常用于表示任务的执行结果
    /// 由 exit 接口设置
    /// 对应于 waitpid 的 exit_status
    pub exit_code: Option<i32>,
    /// 内核栈跟踪器
    kstack_tracker: FrameRangeTracker,
    /// 任务的 TrapFrame 跟踪器
    trap_frame_tracker: FrameTracker,
    /// 信号屏蔽字
    pub blocked: SignalFlags,
    /// 私有待处理信号集合
    pub pending: SignalPending,
    /// 待处理信号队列
    pub shared_pending: Arc<SpinLock<SignalPending>>,
    /// 信号处理动作表
    pub signal_handlers: Arc<SpinLock<SignalHandlerTable>>,
    /// 备用信号栈信息
    pub signal_stack: Arc<SpinLock<SignalStack>>,
    /// 退出信号, 当任务退出时发送给父任务的信号
    pub exit_signal: u8,
    /// UTS 命名空间
    pub uts_namespace: Arc<SpinLock<UtsNamespace>>,
    /// 资源限制结构体
    pub rlimit: Arc<SpinLock<RlimitStruct>>,

<<<<<<< HEAD
    // === 权限和凭证 ===
    /// 任务凭证（用户、组、能力）
    pub credential: super::Credential,
    /// 文件创建掩码
    pub umask: u32,

    // === 文件系统 ===
=======
>>>>>>> 7a481285
    /// 文件描述符表
    pub fd_table: Arc<FDTable>,
    /// 文件系统信息
    pub fs: Arc<SpinLock<FsStruct>>,
}

/// 文件系统信息相关结构体
#[derive(Debug, Clone)]
pub struct FsStruct {
    /// 当前工作目录
    pub cwd: Option<Arc<Dentry>>,
    /// 根目录
    pub root: Option<Arc<Dentry>>,
}

impl FsStruct {
    pub fn new(cwd: Option<Arc<Dentry>>, root: Option<Arc<Dentry>>) -> Self {
        Self { cwd, root }
    }
}

impl Task {
    /// 为内核线程初始化任务上下文
    /// # 参数
    /// * `tid`: 任务ID
    /// * `pid`: 进程ID
    /// * `ppid`: 父任务ID
    /// * `kstack_tracker`: 内核栈的帧跟踪器
    /// * `trap_frame_tracker`: TrapFrame 的帧跟踪器
    /// * `entry`: 任务的入口地址
    /// # 返回值
    /// 新创建的任务
    /// 注意：调用者必须自己初始化TrapFrame内容
    pub fn ktask_create(
        tid: u32,
        pid: u32,
        ppid: u32,
        children: Arc<SpinLock<Vec<Arc<SpinLock<Task>>>>>,
        kstack_tracker: FrameRangeTracker,
        trap_frame_tracker: FrameTracker,
        signal_handlers: Arc<SpinLock<SignalHandlerTable>>,
        blocked: SignalFlags,
        signal: Arc<SpinLock<SignalPending>>,
        uts_namespace: Arc<SpinLock<UtsNamespace>>,
        rlimit: Arc<SpinLock<RlimitStruct>>,
        fd_table: Arc<FDTable>,
        fs: Arc<SpinLock<FsStruct>>,
    ) -> Self {
        let mut task = Self::new(
            tid,
            pid,
            ppid,
            tid, // 内核线程不属于常规意义的进程组
            children,
            kstack_tracker,
            trap_frame_tracker,
            None,
            signal_handlers,
            blocked,
            signal,
            Arc::new(SpinLock::new(SignalStack::default())), // 内核线程通常不使用备用信号栈
            0,                                               // 内核线程退出不通过IPC发送信号
            uts_namespace,
            rlimit,
            fd_table,
            fs,
        );
        task.context
            .set_init_context(forkret as usize, task.kstack_base);
        task
    }

    /// 创建一个新的用户任务
    /// # 参数
    /// * `ppid`: 父任务ID
    /// * `memory_space`: 任务的内存空间
    /// # 返回值
    /// 新创建的任务
    /// 注意：调用者必须自己初始化TrapFrame内容
    pub fn utask_create(
        tid: u32,
        pid: u32,
        ppid: u32,
        pgid: u32,
        children: Arc<SpinLock<Vec<Arc<SpinLock<Task>>>>>,
        kstack_tracker: FrameRangeTracker,
        trap_frame_tracker: FrameTracker,
        memory_space: Arc<SpinLock<MemorySpace>>,
        signal_handlers: Arc<SpinLock<SignalHandlerTable>>,
        blocked: SignalFlags,
        signal: Arc<SpinLock<SignalPending>>,
        signal_stack: Arc<SpinLock<SignalStack>>,
        exit_signal: u8,
        uts_namespace: Arc<SpinLock<UtsNamespace>>,
        rlimit: Arc<SpinLock<RlimitStruct>>,
        fd_table: Arc<FDTable>,
        fs: Arc<SpinLock<FsStruct>>,
    ) -> Self {
        let mut task = Self::new(
            tid,
            pid,
            ppid,
            pgid,
            children,
            kstack_tracker,
            trap_frame_tracker,
            Some(memory_space),
            signal_handlers,
            blocked,
            signal,
            signal_stack,
            exit_signal,
            uts_namespace,
            rlimit,
            fd_table,
            fs,
        );
        task.context
            .set_init_context(forkret as usize, task.kstack_base);
        task
    }

    /// 执行 execve 操作，替换当前任务的内存空间和上下文
    /// # 参数
    /// * `new_memory_space`: 新的内存空间
    /// * `entry_point`: 新程序的入口地址
    /// * `sp`: 新程序的栈指针
    /// * `argv`: 传递给新程序的参数列表
    /// * `envp`: 传递给新程序的环境变量列表
    pub fn execve(
        &mut self,
        new_memory_space: Arc<SpinLock<MemorySpace>>,
        entry_point: usize,
        sp_high: usize,
        argv: &[&str],
        envp: &[&str],
    ) {
        // 1. 切换任务的地址空间对象
        self.memory_space = Some(new_memory_space);

        let tf_ptr = self.trap_frame_ptr.load(Ordering::SeqCst);

        // 注意：以下拷贝时对sp进行的操作均要求已经可以访问用户栈空间
        //      也就是说，new_memory_space 已经被激活（切换 satp）
        //      否则必须实现类似 copy_to_user 的函数来完成拷贝,不然会引发页错误
        // 2. 设置用户栈布局，包含命令行参数和环境变量
        let (new_sp, argc, argv_vec_ptr, envp_vec_ptr) = setup_stack_layout(sp_high, argv, envp);

        // 3. 配置 TrapFrame (新的上下文)
        // SAFETY: tfptr 指向的内存已经被分配且可写，并由 task 拥有
        unsafe {
            // 清零整个 TrapFrame，避免旧值泄漏到用户态
            core::ptr::write_bytes(tf_ptr, 0, 1);
            (*tf_ptr).set_exec_trap_frame(
                entry_point,
                new_sp,
                self.kstack_base,
                argc,
                argv_vec_ptr,
                envp_vec_ptr,
            );
        }
    }

    /// 检查是否有满足条件的子任务
    /// # 参数
    /// * `cond`: 用于检查子任务的条件闭包
    /// * `remove`: 是否在找到后从子任务列表中移除该僵尸子任务(如果是)
    /// # 返回值
    /// 如果有，返回该子任务的共享句柄. 如果没有，返回 None
    /// 注意：此函数不阻塞，调用者需持有锁
    pub fn check_child(
        &mut self,
        cond: impl FnMut(&SharedTask) -> bool,
        remove: bool,
    ) -> Option<SharedTask> {
        let mut children_guard = self.children.lock();
        if let Some(idx) = children_guard.iter().position(cond) {
            let child = children_guard[idx].clone();
            if remove && child.lock().state == TaskState::Zombie {
                children_guard.remove(idx);
            }
            return Some(child);
        }
        None
    }

    pub fn notify_child_exit(&mut self) {
        self.wait_child.lock().wake_up_one();
    }

    /// 判断该任务是否为内核线程
    pub fn is_kernel_thread(&self) -> bool {
        self.memory_space.is_none()
    }

    /// 判断该任务是否为进程 / 主线程
    /// 对于进程，其 pid 等于 tid
    pub fn is_process(&self) -> bool {
        self.pid == self.tid
    }

    /// 把已初始化的 TaskStruct 包装为共享任务句柄
    /// 返回值: 包装后的 SharedTask
    pub fn into_shared(self) -> SharedTask {
        Arc::new(SpinLock::new(self))
    }

    /// 返回一个空的子任务列表
    /// 用于创建新任务时初始化 children 字段
    pub fn empty_children() -> Arc<SpinLock<Vec<SharedTask>>> {
        Arc::new(SpinLock::new(Vec::new()))
    }

    fn new(
        tid: u32,
        pid: u32,
        ppid: u32,
        pgid: u32,
        children: Arc<SpinLock<Vec<SharedTask>>>,
        kstack_tracker: FrameRangeTracker,
        trap_frame_tracker: FrameTracker,
        memory_space: Option<Arc<SpinLock<MemorySpace>>>,
        signal_handlers: Arc<SpinLock<SignalHandlerTable>>,
        blocked: SignalFlags,
        shared_pending: Arc<SpinLock<SignalPending>>,
        signal_stack: Arc<SpinLock<SignalStack>>,
        exit_signal: u8,
        uts_namespace: Arc<SpinLock<UtsNamespace>>,
        rlimit: Arc<SpinLock<RlimitStruct>>,
        fd_table: Arc<FDTable>,
        fs: Arc<SpinLock<FsStruct>>,
    ) -> Self {
        let trap_frame_ptr = trap_frame_tracker.ppn().start_addr().to_vaddr().as_usize();
        let kstack_base = kstack_tracker.end_ppn().start_addr().to_vaddr().as_usize();

        Task {
            context: Context::zero_init(),
            preempt_count: 0,
            priority: 0,
            processor_id: 0,
            state: TaskState::Running,
            tid,
            pid,
            ppid,
            pgid,
            children,
            wait_child: Arc::new(SpinLock::new(WaitQueue::new())),
            kstack_base,
            kstack_tracker,
            trap_frame_tracker,
            trap_frame_ptr: AtomicPtr::new(trap_frame_ptr as *mut TrapFrame),
            memory_space,
            exit_code: None,
            signal_handlers,
            signal_stack,
            exit_signal,
            uts_namespace,
            rlimit,
            blocked,
<<<<<<< HEAD
            pending: SignalFlags::empty(),
            credential: super::Credential::root(),
            umask: 0o022,
=======
            pending: SignalPending::empty(),
            shared_pending,
>>>>>>> 7a481285
            fd_table,
            fs,
        }
    }

    #[cfg(test)]
    pub fn new_dummy_task(tid: u32) -> Self {
        use crate::{
            mm::frame_allocator::{alloc_contig_frames, alloc_frame},
            uapi::resource::INIT_RLIMITS,
            vfs::get_root_dentry,
        };
        let kstack_tracker =
            alloc_contig_frames(1).expect("new_dummy_task: failed to alloc kstack");
        let trap_frame_tracker = alloc_frame().expect("new_dummy_task: failed to alloc trap_frame");
        Self::new(
            tid,
            tid,
            0,
            0,
            Task::empty_children(),
            kstack_tracker,
            trap_frame_tracker,
            None,
            Arc::new(SpinLock::new(SignalHandlerTable::new())),
            SignalFlags::empty(),
            Arc::new(SpinLock::new(SignalPending::empty())),
            Arc::new(SpinLock::new(SignalStack::default())),
            0,
            Arc::new(SpinLock::new(UtsNamespace::default())),
            Arc::new(SpinLock::new(RlimitStruct::new(INIT_RLIMITS))),
            Arc::new(FDTable::new()),
            Arc::new(SpinLock::new(FsStruct::new(None, None))),
        )
    }
}

impl Drop for Task {
    fn drop(&mut self) {
        pr_debug!("Dropping Task {}", self.tid);
    }
}
// /// 关于任务的管理信息
// /// 存放与调度器、任务状态、队列相关的、需要高频访问和修改的数据。
// /// 主要由调度器子系统使用。
// pub struct TaskInfo {}

// /// 关于任务的资源信息
// /// 存放与进程资源、内存管理、I/O 权限、用户 ID 等相关的、相对稳定或低频访问的数据。
// /// 主要由内存管理子系统和权限管理子系统使用。
// #[allow(dead_code)]
// pub struct TaskStruct {}

#[cfg(test)]
mod tests {
    use super::*;
    use crate::{kassert, test_case};

    // // 创建内核任务的基本属性检查
    // test_case!(test_ktask_create, {
    //     let kstack_tracker = alloc_contig_frames(4).expect("kthread_spawn: failed to alloc kstack");
    //     let trap_frame_tracker = alloc_frame().expect("kthread_spawn: failed to alloc trap_frame");
    //     let t = Task::ktask_create(
    //         1,
    //         1,
    //         0,
    //         Task::empty_children(),
    //         kstack_tracker,
    //         trap_frame_tracker,
    //         Arc::new(SpinLock::new(SignalHandlerTable::new())),
    //         SignalFlags::empty(),
    //         Arc::new(SpinLock::new(UtsNamespace::default())),
    //         Arc::new(SpinLock::new(RlimitStruct::new(INIT_RLIMITS))),
    //         Arc::new(FDTable::new()),
    //     );
    //     kassert!(t.tid == 1);
    //     kassert!(t.pid == t.tid);
    //     kassert!(t.is_kernel_thread());
    //     kassert!(t.is_process());
    //     kassert!(t.kstack_base != 0);
    //     kassert!(t.trap_frame_ptr.load(Ordering::SeqCst) as usize != 0);
    // });

    // new_dummy_task：应为内核线程，pid=tid，初始状态为 Running
    test_case!(test_dummy_task_basic, {
        let t = Task::new_dummy_task(7);
        kassert!(t.tid == 7);
        kassert!(t.pid == 7);
        kassert!(t.is_kernel_thread());
        kassert!(t.is_process());
        kassert!(matches!(t.state, TaskState::Running));
    });

    // // is_process 与 is_kernel_thread 区分：人为创建一个“线程” pid!=tid
    // test_case!(test_is_process_vs_thread, {
    //     let kstack_tracker = alloc_contig_frames(2).expect("alloc kstack");
    //     let trap_frame_tracker = alloc_frame().expect("alloc trap_frame");
    //     // 传入 pid 与 tid 不同模拟同进程内的线程
    //     let t = Task::ktask_create(
    //         10,
    //         5,
    //         5,
    //         Task::empty_children(),
    //         kstack_tracker,
    //         trap_frame_tracker,
    //         Arc::new(SpinLock::new(SignalHandlerTable::new())),
    //         SignalFlags::empty(),
    //         Arc::new(SpinLock::new(UtsNamespace::default())),
    //         Arc::new(SpinLock::new(RlimitStruct::new(INIT_RLIMITS))),
    //     );
    //     kassert!(t.tid == 10);
    //     kassert!(t.pid == 5);
    //     kassert!(!t.is_process());
    //     kassert!(t.is_kernel_thread()); // 仍是内核线程（没有用户地址空间）
    // });

    // // init_user_trapframe_and_context：验证重新定位 trap_frame 指针与入口设置
    // test_case!(test_init_user_trapframe_and_context, {
    //     let mut t = Task::new_dummy_task(3);
    //     let original_tf_ptr = t.trap_frame_ptr.load(Ordering::SeqCst) as usize;
    //     let user_entry = 0x5555_8888usize;
    //     let trampoline = 0xFFFF_FFC0_8020_9000usize;
    //     unsafe {
    //         t.init_user_trapframe_and_context(user_entry, trampoline);
    //     }
    //     let new_tf_ptr = t.trap_frame_ptr.load(Ordering::SeqCst) as usize;
    //     // 新 trap_frame 应位于内核栈顶下方 size_of::<TrapFrame>()
    //     let expect_ptr = t.kstack_base - size_of::<TrapFrame>();
    //     kassert!(new_tf_ptr == expect_ptr);
    //     kassert!(new_tf_ptr != original_tf_ptr);
    //     // 校验写入的 sepc
    //     let tf = unsafe { &*t.trap_frame_ptr.load(Ordering::SeqCst) };
    //     kassert!(tf.sepc == user_entry);
    //     // Context 设置
    //     kassert!(t.context.sp == t.kstack_base);
    //     kassert!(t.context.ra == trampoline);
    // });

    // // execve 前后的 TrapFrame 基本字段（不访问用户空间，只验证写入逻辑）
    // test_case!(test_execve_basic_trapframe_setup, {
    //     // 构造内核任务再模拟成为用户任务：直接插入一个空的 MemorySpace（若出现 API 变化需调整）
    //     // 使用 zeroed MemorySpace 仅用于测试 trap_frame 字段写入，不触发实际页表操作
    //     let mut t = Task::new_dummy_task(11);
    //     // 伪造用户地址空间（测试目的：Some 即视为用户进程）
    //     // SAFETY: 仅在测试中使用，MemorySpace 零值不会被真正激活
    //     let dummy_space: Arc<MemorySpace> = unsafe { core::mem::zeroed() };
    //     t.memory_space = Some(dummy_space);

    //     let tf_ptr = t.trap_frame_ptr.load(Ordering::SeqCst);
    //     let entry = 0x1234_5678usize;
    //     let user_sp_high = t.kstack_base & !0xFF; // 构造一个“高地址”作为栈顶
    //     let argv = ["prog", "arg1"];
    //     let envp = ["KEY=VALUE"];
    //     // 调用 execve（由于 dummy_space 不会映射，不能访问用户页，仅验证不崩溃及字段设置）
    //     // 为避免实际用户页访问，这里将字符串数组长度设小，且不真正触发用户空间写（dummy 空页表会使 SUM 写失败时 panic，若失败则跳过此测试）
    //     // 如果出现页错误，可根据真实 MemorySpace API 替换为可映射测试空间。
    //     t.execve(unsafe { core::mem::zeroed() }, entry, user_sp_high, &argv, &envp);
    //     let tf_after = unsafe { &*tf_ptr };
    //     kassert!(tf_after.sepc == entry);
    //     kassert!(tf_after.x10_a0 == argv.len());
    //     kassert!(tf_after.x1_ra == 0);
    // });
}<|MERGE_RESOLUTION|>--- conflicted
+++ resolved
@@ -111,7 +111,6 @@
     /// 资源限制结构体
     pub rlimit: Arc<SpinLock<RlimitStruct>>,
 
-<<<<<<< HEAD
     // === 权限和凭证 ===
     /// 任务凭证（用户、组、能力）
     pub credential: super::Credential,
@@ -119,8 +118,6 @@
     pub umask: u32,
 
     // === 文件系统 ===
-=======
->>>>>>> 7a481285
     /// 文件描述符表
     pub fd_table: Arc<FDTable>,
     /// 文件系统信息
@@ -381,14 +378,10 @@
             uts_namespace,
             rlimit,
             blocked,
-<<<<<<< HEAD
-            pending: SignalFlags::empty(),
+            pending: SignalPending::empty(),
+            shared_pending,
             credential: super::Credential::root(),
             umask: 0o022,
-=======
-            pending: SignalPending::empty(),
-            shared_pending,
->>>>>>> 7a481285
             fd_table,
             fs,
         }

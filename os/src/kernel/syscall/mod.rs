--- conflicted
+++ resolved
@@ -20,11 +20,8 @@
     impl_syscall,
     uapi::{
         fs::LinuxStatFs,
-<<<<<<< HEAD
         iovec::IoVec,
-=======
         futex::RobustListHead,
->>>>>>> beaadb4f
         resource::{Rlimit, Rusage},
         signal::{SigInfoT, SignalAction},
         sysinfo::SysInfo,

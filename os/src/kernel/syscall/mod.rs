//! 系统调用模块
//!
//! 提供系统调用的实现
#![allow(dead_code)]

use core::{
    ffi::{CStr, c_char},
    sync::atomic::Ordering,
};

use alloc::{
    format,
    string::{String, ToString},
    sync::Arc,
    vec::Vec,
};
use riscv::register::sstatus;

use crate::{
    arch::{
        lib::{console::stdin, sbi::console_putchar},
        trap::restore,
    },
    fs::ROOT_FS,
    impl_syscall,
    kernel::{
        SCHEDULER, Scheduler, TASK_MANAGER, TaskManagerTrait, TaskStruct, current_cpu, forkret,
        schedule,
    },
    mm::{
        activate,
        frame_allocator::{alloc_contig_frames, alloc_frame},
        memory_space::MemorySpace,
    },
    pr_alert, pr_debug, println,
};

/// 关闭系统调用
fn shutdown() -> ! {
    crate::shutdown(false);
}

/// TODO: 进程退出系统调用
/// # 参数
/// - `code`: 退出代码
fn exit(code: i32) -> ! {
    let (tid, ppid) = {
        let cpu = current_cpu().lock();
        let task = cpu.current_task.as_ref().unwrap().lock();
        (task.tid, task.ppid)
    };
    println!("exit: task {} exiting with code {}", tid, code);
    TASK_MANAGER.lock().exit_task(tid, code);
    TASK_MANAGER
        .lock()
        .get_task(ppid)
        .unwrap()
        .lock()
        .notify_child_exit();
    schedule();
    unreachable!("exit: exit_task should not return.");
}

/// 向文件描述符写入数据
/// # 参数
/// - `fd`: 文件描述符
/// - `buf`: 要写入的数据缓冲区
/// - `count`: 要写入的字节数
fn write(fd: usize, buf: *const u8, count: usize) -> isize {
    if fd == 1 {
        unsafe { sstatus::set_sum() };
        for i in 0..count {
            let c = unsafe { *buf.add(i) };
            console_putchar(c as usize);
        }
        unsafe { sstatus::clear_sum() };
        count as isize
    } else {
        -1 // 不支持其他文件描述符
    }
}

/// 从文件描述符读取数据
/// # 参数
/// - `fd`: 文件描述符
/// - `buf`: 存储读取数据的缓冲区
/// - `count`: 要读取的字节数
fn read(fd: usize, buf: *mut u8, count: usize) -> isize {
    if fd == 0 {
        unsafe { sstatus::set_sum() };
        let mut c = 0;
        while c < count {
            let ch = stdin().read_char();
            unsafe {
                *buf.add(c) = ch as u8;
            }
            c += 1;
        }
        unsafe { sstatus::clear_sum() };
        return c as isize;
    }
    -1 // 不支持其他文件描述符
}

/// 创建当前任务的子任务（fork）
fn fork() -> usize {
    let tid = { TASK_MANAGER.lock().allocate_tid() };
    let task = current_cpu().lock().current_task.as_ref().unwrap().clone();
    let ppid = task.lock().pid;
    let memory_space = task
        .lock()
        .memory_space
        .clone()
        .expect("fork: Can only call fork on user task.")
        .clone_for_fork()
        .expect("fork: clone memory space failed.");
    let kstack_tracker = alloc_contig_frames(4).expect("fork: alloc kstack failed.");
    let trap_frame_tracker = alloc_frame().expect("fork: alloc trap frame failed");
    let mut child_task = super::TaskStruct::utask_create(
        tid,
        tid,
        ppid,
        TaskStruct::empty_children(),
        kstack_tracker,
        trap_frame_tracker,
        Arc::new(memory_space),
    );
    let tf = child_task.trap_frame_ptr.load(Ordering::SeqCst);
    let ptf = task.lock().trap_frame_ptr.load(Ordering::SeqCst);
    unsafe {
        (*tf).set_fork_trap_frame(&*ptf);
    }
    let child_task = child_task.into_shared();
    task.lock().children.lock().push(child_task.clone());

    TASK_MANAGER.lock().add_task(child_task.clone());
    SCHEDULER.lock().add_task(child_task);
    tid as usize
}

/// 执行一个新程序（execve）
/// # 参数
/// - `path`: 可执行文件路径
/// - `argv`: 命令行参数
/// - `envp`: 环境变量
fn execve(path: *const c_char, argv: *const *const c_char, envp: *const *const c_char) -> isize {
    unsafe { sstatus::set_sum() };
    let path_str = get_path_safe(path).unwrap_or("");
<<<<<<< HEAD
    let data = match crate::vfs::vfs_load_elf(path_str) {
        Ok(data) => data,
        Err(_) => return -1,
    };
=======
    let data = ROOT_FS
        .load_elf(path_str)
        .expect("kernel_execve: file not found");
>>>>>>> ad7dbab7

    // 将 C 风格的 argv/envp (*const *const u8) 转为 Vec<String> / Vec<&str>
    let argv_strings = get_args_safe(argv, "argv").unwrap_or_else(|_| Vec::new());
    let envp_strings = get_args_safe(envp, "envp").unwrap_or_else(|_| Vec::new());
    // 构造 &str 切片（String 的所有权在本函数内，切片在调用 t.execve 时仍然有效）
    let argv_refs: Vec<&str> = argv_strings.iter().map(|s| s.as_str()).collect();
    let envp_refs: Vec<&str> = envp_strings.iter().map(|s| s.as_str()).collect();
    unsafe { sstatus::clear_sum() };
    let task = {
        let cpu = current_cpu().lock();
        cpu.current_task.as_ref().unwrap().clone()
    };

    let (space, entry, sp) =
        MemorySpace::from_elf(data).expect("kernel_execve: failed to create memory space from ELF");
    let space: Arc<MemorySpace> = Arc::new(space);
    // 换掉当前任务的地址空间，e.g. 切换 satp
    activate(space.root_ppn());

    // 此时在syscall处理的中断上下文中，中断已关闭，直接修改当前任务的trapframe
    {
        let mut t = task.lock();
        t.execve(space, entry, sp, &argv_refs, &envp_refs);
    }

    let tfp = task.lock().trap_frame_ptr.load(Ordering::SeqCst);
    // SAFETY: tfp 指向的内存已经被分配且由当前任务拥有
    // 直接按 trapframe 状态恢复并 sret 到用户态
    unsafe {
        restore(&*tfp);
    }
    -1
}

/// 等待子进程状态变化
/// TODO: 目前只支持等待退出且只有阻塞模式
fn wait(_tid: u32, wstatus: *mut i32, _opt: usize) -> isize {
    // 阻塞当前任务，直到指定的子任务结束
    let task = current_cpu().lock().current_task.as_ref().unwrap().clone();
    let (tid, exit_code) = task.lock().wait_for_child();
    TASK_MANAGER.lock().release_task(tid);
    unsafe {
        pr_alert!("1");
        sstatus::set_sum();
        *wstatus = exit_code;
        sstatus::clear_sum();
    }
    tid as isize
}

// 系统调用实现注册
impl_syscall!(sys_shutdown, shutdown, noreturn, ());
impl_syscall!(sys_exit, exit, noreturn, (i32));
impl_syscall!(sys_write, write, (usize, *const u8, usize));
impl_syscall!(sys_read, read, (usize, *mut u8, usize));
impl_syscall!(sys_fork, fork, ());
impl_syscall!(
    sys_execve,
    execve,
    (*const u8, *const *const u8, *const *const u8)
);
impl_syscall!(sys_wait, wait, (u32, *mut i32, usize));

fn get_path_safe(path: *const c_char) -> Result<&'static str, &'static str> {
    // 必须在 unsafe 块中进行，因为依赖 C 的正确性
    let c_str = unsafe {
        // 检查指针是否为 NULL (空指针)
        if path.is_null() {
            return Err("Path pointer is NULL");
        }
        // 转换为安全的 &CStr 引用。如果指针无效或非空终止，这里会发生未定义行为 (UB)
        CStr::from_ptr(path)
    };

    // 转换为 Rust 的 &str。to_str() 会检查 UTF-8 有效性
    match c_str.to_str() {
        Ok(s) => Ok(s),
        Err(_) => Err("Path is not valid UTF-8"),
    }
}

fn get_args_safe(
    ptr_array: *const *const c_char,
    name: &str, // 用于错误报告
) -> Result<Vec<String>, String> {
    let mut args = Vec::new();

    // 1. 检查指针数组是否为 NULL
    if ptr_array.is_null() {
        return Ok(Vec::new()); // 可能是合法的空列表
    }

    // 必须在 unsafe 块中进行，因为涉及到裸指针操作
    unsafe {
        let mut current_ptr = ptr_array;

        // 2. 迭代直到遇到 NULL 指针
        while !(*current_ptr).is_null() {
            let c_str = {
                // 3. 将当前的 *const c_char 转换为 &CStr
                CStr::from_ptr(*current_ptr)
            };

            // 4. 转换为 Rust String 并收集
            match c_str.to_str() {
                Ok(s) => args.push(s.to_string()),
                Err(_) => {
                    return Err(format!("{} contains non-UTF-8 string", name));
                }
            }

            // 移动到数组的下一个元素
            current_ptr = current_ptr.add(1);
        }
    }

    Ok(args)
}<|MERGE_RESOLUTION|>--- conflicted
+++ resolved
@@ -146,16 +146,10 @@
 fn execve(path: *const c_char, argv: *const *const c_char, envp: *const *const c_char) -> isize {
     unsafe { sstatus::set_sum() };
     let path_str = get_path_safe(path).unwrap_or("");
-<<<<<<< HEAD
     let data = match crate::vfs::vfs_load_elf(path_str) {
         Ok(data) => data,
         Err(_) => return -1,
     };
-=======
-    let data = ROOT_FS
-        .load_elf(path_str)
-        .expect("kernel_execve: file not found");
->>>>>>> ad7dbab7
 
     // 将 C 风格的 argv/envp (*const *const u8) 转为 Vec<String> / Vec<&str>
     let argv_strings = get_args_safe(argv, "argv").unwrap_or_else(|_| Vec::new());

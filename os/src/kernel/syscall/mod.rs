--- conflicted
+++ resolved
@@ -16,14 +16,11 @@
 
 use crate::{
     impl_syscall,
-<<<<<<< HEAD
-    uapi::{fs::LinuxStatFs, resource::Rlimit},
-=======
     uapi::{
+        fs::LinuxStatFs,
         resource::{Rlimit, Rusage},
         time::timespec,
     },
->>>>>>> f200377e
     vfs::Stat,
 };
 use fs::*;
@@ -94,7 +91,6 @@
 );
 impl_syscall!(sys_getsockname, getsockname, (i32, *mut u8, *mut u32));
 impl_syscall!(sys_getpeername, getpeername, (i32, *mut u8, *mut u32));
-<<<<<<< HEAD
 impl_syscall!(
     sys_readlinkat,
     readlinkat,
@@ -108,7 +104,7 @@
 impl_syscall!(
     sys_utimensat,
     utimensat,
-    (i32, *const c_char, *const crate::vfs::TimeSpec, u32)
+    (i32, *const c_char, *const timespec, u32)
 );
 impl_syscall!(
     sys_renameat2,
@@ -121,7 +117,5 @@
 impl_syscall!(sys_unlinkat, unlinkat, (i32, *const c_char, u32));
 impl_syscall!(sys_statfs, statfs, (*const c_char, *mut LinuxStatFs));
 impl_syscall!(sys_faccessat, faccessat, (i32, *const c_char, i32, u32));
-=======
 impl_syscall!(sys_syslog, syslog, (i32, *mut u8, i32));
-impl_syscall!(sys_nanosleep, nanosleep, (*const timespec, *mut timespec));
->>>>>>> f200377e
+impl_syscall!(sys_nanosleep, nanosleep, (*const timespec, *mut timespec));
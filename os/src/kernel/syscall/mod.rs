--- conflicted
+++ resolved
@@ -22,7 +22,7 @@
         resource::{Rlimit, Rusage},
         signal::{SigInfoT, SignalAction},
         sysinfo::SysInfo,
-        time::{Itimerval, TimeSepc},
+        time::{Itimerval, TimeSpec},
         types::{SigSetT, SizeT, StackT},
         uts_namespace::UtsNamespace,
     },
@@ -92,7 +92,7 @@
 impl_syscall!(
     sys_utimensat,
     utimensat,
-    (i32, *const c_char, *const TimeSepc, u32)
+    (i32, *const c_char, *const TimeSpec, u32)
 );
 
 // 进程与控制 (Process and Control)
@@ -100,7 +100,7 @@
 impl_syscall!(sys_exit_group, exit_group, noreturn, (c_int));
 
 // 同步/休眠 (Synchronization/Sleeping)
-impl_syscall!(sys_nanosleep, nanosleep, (*const TimeSepc, *mut TimeSepc));
+impl_syscall!(sys_nanosleep, nanosleep, (*const TimeSpec, *mut TimeSpec));
 impl_syscall!(sys_getitimmer, getitimer, (c_int, *mut Itimerval));
 impl_syscall!(
     sys_setitimmer,
@@ -109,9 +109,9 @@
 );
 
 // POSIX 定时器 (POSIX Timers)
-impl_syscall!(sys_clock_settime, clock_settime, (c_int, *const TimeSepc));
-impl_syscall!(sys_clock_gettime, clock_gettime, (c_int, *mut TimeSepc));
-impl_syscall!(sys_clock_getres, clock_getres, (c_int, *mut TimeSepc));
+impl_syscall!(sys_clock_settime, clock_settime, (c_int, *const TimeSpec));
+impl_syscall!(sys_clock_gettime, clock_gettime, (c_int, *mut TimeSpec));
+impl_syscall!(sys_clock_getres, clock_getres, (c_int, *mut TimeSpec));
 impl_syscall!(sys_syslog, syslog, (i32, *mut u8, i32));
 
 // 信号 (Signals)
@@ -134,7 +134,7 @@
 impl_syscall!(
     sys_rt_sigtimedwait,
     rt_sigtimedwait,
-    (*const SigSetT, *mut SigInfoT, *const TimeSepc, c_uint)
+    (*const SigSetT, *mut SigInfoT, *const TimeSpec, c_uint)
 );
 impl_syscall!(sys_rt_sigreturn, rt_sigreturn, noreturn, ());
 
@@ -219,7 +219,6 @@
     renameat2,
     (i32, *const c_char, i32, *const c_char, u32)
 );
-<<<<<<< HEAD
 impl_syscall!(sys_chdir, chdir, (*const c_char));
 impl_syscall!(sys_getcwd, getcwd, (*mut u8, usize));
 impl_syscall!(sys_mkdirat, mkdirat, (i32, *const c_char, u32));
@@ -239,8 +238,6 @@
 impl_syscall!(sys_statfs, statfs, (*const c_char, *mut LinuxStatFs));
 impl_syscall!(sys_faccessat, faccessat, (i32, *const c_char, i32, u32));
 impl_syscall!(sys_syslog, syslog, (i32, *mut u8, i32));
-impl_syscall!(sys_nanosleep, nanosleep, (*const timespec, *mut timespec));
-=======
 
 // 随机数与内存文件
 impl_syscall!(sys_getrandom, getrandom, (*mut c_void, SizeT, c_uint));
@@ -253,5 +250,4 @@
 impl_syscall!(sys_send, send, (i32, *const u8, usize, i32));
 impl_syscall!(sys_recv, recv, (i32, *mut u8, usize, i32));
 impl_syscall!(sys_seteuid, seteuid, (u32));
-impl_syscall!(sys_setegid, setegid, (u32));
->>>>>>> c141936d
+impl_syscall!(sys_setegid, setegid, (u32));
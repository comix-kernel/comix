--- conflicted
+++ resolved
@@ -1,533 +1,6 @@
 //! 系统调用模块
 //!
 //! 提供系统调用的实现
-<<<<<<< HEAD
-#![allow(dead_code)]
-
-use core::{
-    ffi::{CStr, c_char},
-    sync::atomic::Ordering,
-};
-
-use alloc::{
-    format,
-    string::{String, ToString},
-    sync::Arc,
-    vec::Vec,
-};
-use riscv::register::sstatus;
-
-use crate::{
-    arch::trap::restore,
-    // fs::ROOT_FS,
-    impl_syscall,
-    kernel::{
-        SCHEDULER, Scheduler, TASK_MANAGER, TaskManagerTrait, TaskStruct, current_cpu,
-        current_task, exit_process, schedule,
-    },
-    mm::{
-        frame_allocator::{alloc_contig_frames, alloc_frame},
-        memory_space::MemorySpace,
-    },
-    sync::SpinLock,
-    vfs::{
-        DENTRY_CACHE, Dentry, DiskFile, FDFlags, File, FileMode, FsError, InodeType, OpenFlags,
-        PipeFile, SeekWhence, Stat, get_root_dentry, split_path, vfs_lookup, vfs_lookup_from,
-    },
-};
-
-const AT_FDCWD: i32 = -100;
-const AT_SYMLINK_NOFOLLOW: u32 = 0x100;
-const AT_REMOVEDIR: u32 = 0x200;
-const O_CLOEXEC: u32 = 0o2000000;
-
-/// 关闭系统调用
-fn shutdown() -> ! {
-    crate::shutdown(false);
-}
-
-/// TODO: 进程退出系统调用
-/// # 参数
-/// - `code`: 退出代码
-fn exit(code: i32) -> ! {
-    let task = current_cpu().lock().current_task.as_ref().unwrap().clone();
-    exit_process(task, code);
-    schedule();
-    unreachable!("exit: exit_task should not return.");
-}
-
-/// 向文件描述符写入数据
-/// # 参数
-/// - `fd`: 文件描述符
-/// - `buf`: 要写入的数据缓冲区
-/// - `count`: 要写入的字节数
-fn write(fd: usize, buf: *const u8, count: usize) -> isize {
-    // 1. 获取文件对象
-    let task = current_cpu().lock().current_task.as_ref().unwrap().clone();
-    let file = match task.lock().fd_table.get(fd) {
-        Ok(f) => f,
-        Err(e) => return e.to_errno(),
-    };
-
-    // 2. 访问用户态缓冲区
-    unsafe { sstatus::set_sum() };
-    let buffer = unsafe { core::slice::from_raw_parts(buf, count) };
-
-    // 3. 调用File::write（会自动处理O_APPEND和offset）
-    let result = match file.write(buffer) {
-        Ok(n) => n as isize,
-        Err(e) => e.to_errno(),
-    };
-
-    unsafe { sstatus::clear_sum() };
-    result
-}
-
-/// 从文件描述符读取数据
-/// # 参数
-/// - `fd`: 文件描述符
-/// - `buf`: 存储读取数据的缓冲区
-/// - `count`: 要读取的字节数
-fn read(fd: usize, buf: *mut u8, count: usize) -> isize {
-    // 1. 获取文件对象
-    let task = current_cpu().lock().current_task.as_ref().unwrap().clone();
-    let file = match task.lock().fd_table.get(fd) {
-        Ok(f) => f,
-        Err(e) => return e.to_errno(),
-    };
-
-    // 2. 访问用户态缓冲区
-    unsafe { sstatus::set_sum() };
-    let buffer = unsafe { core::slice::from_raw_parts_mut(buf, count) };
-
-    // 3. 调用File::read（会自动更新offset）
-    let result = match file.read(buffer) {
-        Ok(n) => n as isize,
-        Err(e) => e.to_errno(),
-    };
-
-    unsafe { sstatus::clear_sum() };
-    result
-}
-
-/// 创建当前任务的子任务（fork）
-fn fork() -> usize {
-    let tid = { TASK_MANAGER.lock().allocate_tid() };
-    let (ppid, space, signal_handlers, blocked, ptf, fd_table, cwd, root) = {
-        let cpu = current_cpu().lock();
-        let task = cpu.current_task.as_ref().unwrap().lock();
-        (
-            task.pid,
-            task.memory_space
-                .as_ref()
-                .unwrap()
-                .lock()
-                .clone_for_fork()
-                .expect("fork: clone memory space failed."),
-            task.signal_handlers.clone(),
-            task.blocked,
-            task.trap_frame_ptr.load(Ordering::SeqCst),
-            task.fd_table.clone(),
-            task.cwd.clone(),
-            task.root.clone(),
-        )
-    };
-
-    let kstack_tracker = alloc_contig_frames(4).expect("fork: alloc kstack failed.");
-    let trap_frame_tracker = alloc_frame().expect("fork: alloc trap frame failed");
-    let mut child_task = super::TaskStruct::utask_create(
-        tid,
-        tid,
-        ppid,
-        TaskStruct::empty_children(),
-        kstack_tracker,
-        trap_frame_tracker,
-        Arc::new(SpinLock::new(space)),
-        signal_handlers,
-        blocked,
-    );
-
-    child_task.fd_table = Arc::new(fd_table.clone_table());
-    child_task.cwd = cwd;
-    child_task.root = root;
-
-    let tf = child_task.trap_frame_ptr.load(Ordering::SeqCst);
-    unsafe {
-        (*tf).set_fork_trap_frame(&*ptf);
-    }
-    let child_task = child_task.into_shared();
-    current_cpu()
-        .lock()
-        .current_task
-        .as_ref()
-        .unwrap()
-        .lock()
-        .children
-        .lock()
-        .push(child_task.clone());
-
-    TASK_MANAGER.lock().add_task(child_task.clone());
-    SCHEDULER.lock().add_task(child_task);
-    tid as usize
-}
-
-/// 执行一个新程序（execve）
-/// # 参数
-/// - `path`: 可执行文件路径
-/// - `argv`: 命令行参数
-/// - `envp`: 环境变量
-fn execve(path: *const c_char, argv: *const *const c_char, envp: *const *const c_char) -> isize {
-    unsafe { sstatus::set_sum() };
-    let path_str = get_path_safe(path).unwrap_or("");
-    crate::println!("[execve] Loading: {}", path_str);
-    let data = match crate::vfs::vfs_load_elf(path_str) {
-        Ok(data) => {
-            crate::println!("[execve] Loaded {} bytes", data.len());
-            data
-        }
-        Err(e) => {
-            crate::println!("[execve] Failed to load: {:?}", e);
-            return -1;
-        }
-    };
-
-    // 将 C 风格的 argv/envp (*const *const u8) 转为 Vec<String> / Vec<&str>
-    let argv_strings = get_args_safe(argv, "argv").unwrap_or_else(|_| Vec::new());
-    let envp_strings = get_args_safe(envp, "envp").unwrap_or_else(|_| Vec::new());
-    // 构造 &str 切片（String 的所有权在本函数内，切片在调用 t.execve 时仍然有效）
-    let argv_refs: Vec<&str> = argv_strings.iter().map(|s| s.as_str()).collect();
-    let envp_refs: Vec<&str> = envp_strings.iter().map(|s| s.as_str()).collect();
-    unsafe { sstatus::clear_sum() };
-    let task = {
-        let cpu = current_cpu().lock();
-        cpu.current_task.as_ref().unwrap().clone()
-    };
-
-    task.lock().fd_table.close_exec();
-    crate::println!("[execve] Creating memory space");
-
-    let (space, entry, sp) = MemorySpace::from_elf(&data)
-        .expect("kernel_execve: failed to create memory space from ELF");
-    crate::println!("[execve] Created memory space, entry=0x{:x}", entry);
-    let space = Arc::new(SpinLock::new(space));
-    // 换掉当前任务的地址空间，e.g. 切换 satp
-    current_cpu().lock().switch_space(space.clone());
-
-    // 此时在syscall处理的中断上下文中，中断已关闭，直接修改当前任务的trapframe
-    {
-        let mut t = task.lock();
-        t.execve(space, entry, sp, &argv_refs, &envp_refs);
-    }
-    crate::println!("[execve] Restoring to user mode");
-
-    let tfp = task.lock().trap_frame_ptr.load(Ordering::SeqCst);
-    // SAFETY: tfp 指向的内存已经被分配且由当前任务拥有
-    // 直接按 trapframe 状态恢复并 sret 到用户态
-    unsafe {
-        restore(&*tfp);
-    }
-    -1
-}
-
-/// 等待子进程状态变化
-/// TODO: 目前只支持等待退出且只有阻塞模式
-fn wait(_tid: u32, wstatus: *mut i32, _opt: usize) -> isize {
-    // 阻塞当前任务,直到指定的子任务结束
-    let task = current_cpu().lock().current_task.as_ref().unwrap().clone();
-
-    let (tid, exit_code) = loop {
-        let wait_child_ptr = {
-            let mut t = task.lock();
-            if let Some(res) = t.check_child_exit_locked() {
-                break res;
-            }
-            // 获取 wait_child 的裸指针，以便在释放锁后使用
-            // SAFETY: task 是 Arc<SpinLock<Task>>，只要 task 还在，wait_child 就有效
-            &mut t.wait_child as *mut crate::kernel::WaitQueue
-        };
-
-        // 释放锁后睡眠
-        // SAFETY: 我们持有 task 的 Arc，所以 wait_child_ptr 是有效的
-        // 虽然有竞争风险（其他核可能同时修改 wait_child），但在 wait 场景下
-        // 主要竞争是 wake_up，WaitQueue 内部有自旋锁保护，是安全的
-        unsafe {
-            (*wait_child_ptr).sleep(task.clone());
-        }
-    };
-
-    {
-        let mut tm = TASK_MANAGER.lock();
-        if let Some(child_task) = tm.get_task(tid) {
-            tm.release_task(child_task);
-        }
-    }
-    unsafe {
-        sstatus::set_sum();
-        *wstatus = exit_code;
-        sstatus::clear_sum();
-    }
-    tid as isize
-}
-
-fn close(fd: usize) -> isize {
-    let task = current_cpu().lock().current_task.as_ref().unwrap().clone();
-    match task.lock().fd_table.close(fd) {
-        Ok(()) => 0,
-        Err(e) => e.to_errno(),
-    }
-}
-
-fn lseek(fd: usize, offset: isize, whence: usize) -> isize {
-    // 获取文件对象
-    let task = current_cpu().lock().current_task.as_ref().unwrap().clone();
-    let file = match task.lock().fd_table.get(fd) {
-        Ok(f) => f,
-        Err(e) => return e.to_errno(),
-    };
-
-    // 转换whence参数
-    let seek_whence = match SeekWhence::from_usize(whence) {
-        Some(w) => w,
-        None => return FsError::InvalidArgument.to_errno(),
-    };
-
-    // 执行lseek
-    match file.lseek(offset, seek_whence) {
-        Ok(new_pos) => new_pos as isize,
-        Err(e) => e.to_errno(),
-    }
-}
-
-/// openat - 相对于目录文件描述符打开文件
-fn openat(dirfd: i32, pathname: *const c_char, flags: u32, mode: u32) -> isize {
-    // 解析路径字符串
-    unsafe { sstatus::set_sum() };
-    let path_str = match get_path_safe(pathname) {
-        Ok(s) => s.to_string(),
-        Err(_) => {
-            unsafe { sstatus::clear_sum() };
-            return FsError::InvalidArgument.to_errno();
-        }
-    };
-    unsafe { sstatus::clear_sum() };
-
-    // 2. 解析标志位
-    let open_flags = match OpenFlags::from_bits(flags) {
-        Some(f) => f,
-        None => return FsError::InvalidArgument.to_errno(),
-    };
-
-    // 解析路径（处理AT_FDCWD和相对路径）
-    let dentry = match resolve_at_path(dirfd, &path_str) {
-        Ok(Some(d)) => {
-            // 文件已存在
-            // 检查 O_EXCL (与 O_CREAT 一起使用时，文件必须不存在)
-            if open_flags.contains(OpenFlags::O_CREAT) && open_flags.contains(OpenFlags::O_EXCL) {
-                return FsError::AlreadyExists.to_errno();
-            }
-            d
-        }
-        Ok(None) => {
-            // 文件不存在，检查是否需要创建
-            if !open_flags.contains(OpenFlags::O_CREAT) {
-                return FsError::NotFound.to_errno();
-            }
-
-            // 创建新文件
-            match create_file_at(dirfd, &path_str, mode) {
-                Ok(d) => d,
-                Err(e) => return e.to_errno(),
-            }
-        }
-        Err(e) => return e.to_errno(),
-    };
-
-    // 获取文件元数据
-    let meta = match dentry.inode.metadata() {
-        Ok(m) => m,
-        Err(e) => return e.to_errno(),
-    };
-
-    // 检查 O_DIRECTORY (必须是目录)
-    if open_flags.contains(OpenFlags::O_DIRECTORY) {
-        if meta.inode_type != InodeType::Directory {
-            return FsError::NotDirectory.to_errno();
-        }
-    }
-
-    // 处理 O_TRUNC (截断文件)
-    if open_flags.contains(OpenFlags::O_TRUNC) && open_flags.writable() {
-        if meta.inode_type == InodeType::File {
-            if let Err(e) = dentry.inode.truncate(0) {
-                return e.to_errno();
-            }
-        }
-    }
-
-    // 创建 File 对象
-    let file = Arc::new(DiskFile::new(dentry, open_flags));
-
-    // 分配文件描述符
-    let task = current_cpu().lock().current_task.as_ref().unwrap().clone();
-    match task.lock().fd_table.alloc(file) {
-        Ok(fd) => fd as isize,
-        Err(e) => e.to_errno(),
-    }
-}
-
-fn mkdirat(dirfd: i32, pathname: *const c_char, mode: u32) -> isize {
-    // 解析路径
-    unsafe { sstatus::set_sum() };
-    let path_str = match get_path_safe(pathname) {
-        Ok(s) => s.to_string(),
-        Err(_) => {
-            unsafe { sstatus::clear_sum() };
-            return FsError::InvalidArgument.to_errno();
-        }
-    };
-    unsafe { sstatus::clear_sum() };
-
-    // 分割路径为目录和文件名
-    let (dir_path, dirname) = match split_path(&path_str) {
-        Ok(p) => p,
-        Err(e) => return e.to_errno(),
-    };
-
-    // 查找父目录
-    let parent_dentry = match resolve_at_path(dirfd, &dir_path) {
-        Ok(Some(d)) => d,
-        Ok(None) => return FsError::NotFound.to_errno(),
-        Err(e) => return e.to_errno(),
-    };
-
-    // 创建目录
-    let dir_mode = FileMode::from_bits_truncate(mode) | FileMode::S_IFDIR;
-    match parent_dentry.inode.mkdir(&dirname, dir_mode) {
-        Ok(_) => 0,
-        Err(e) => e.to_errno(),
-    }
-}
-
-fn unlinkat(dirfd: i32, pathname: *const c_char, flags: u32) -> isize {
-    // 解析路径
-    unsafe { sstatus::set_sum() };
-    let path_str = match get_path_safe(pathname) {
-        Ok(s) => s.to_string(),
-        Err(_) => {
-            unsafe { sstatus::clear_sum() };
-            return FsError::InvalidArgument.to_errno();
-        }
-    };
-    unsafe { sstatus::clear_sum() };
-
-    let is_rmdir = (flags & AT_REMOVEDIR) != 0;
-
-    // 分割路径
-    let (dir_path, filename) = match split_path(&path_str) {
-        Ok(p) => p,
-        Err(e) => return e.to_errno(),
-    };
-
-    // 查找父目录
-    let parent_dentry = match resolve_at_path(dirfd, &dir_path) {
-        Ok(Some(d)) => d,
-        Ok(None) => return FsError::NotFound.to_errno(),
-        Err(e) => return e.to_errno(),
-    };
-
-    // 检查目标文件类型
-    let target_inode = match parent_dentry.inode.lookup(&filename) {
-        Ok(i) => i,
-        Err(e) => return e.to_errno(),
-    };
-
-    let meta = match target_inode.metadata() {
-        Ok(m) => m,
-        Err(e) => return e.to_errno(),
-    };
-
-    // 验证文件类型与flags匹配
-    if is_rmdir {
-        // rmdir: 必须是目录
-        if meta.inode_type != InodeType::Directory {
-            return FsError::NotDirectory.to_errno();
-        }
-    } else {
-        // unlink: 不能是目录
-        if meta.inode_type == InodeType::Directory {
-            return FsError::IsDirectory.to_errno();
-        }
-    }
-
-    // 删除目录项
-    match parent_dentry.inode.unlink(&filename) {
-        Ok(()) => {
-            // 从缓存中移除
-            parent_dentry.remove_child(&filename);
-            0
-        }
-        Err(e) => e.to_errno(),
-    }
-}
-
-fn chdir(path: *const c_char) -> isize {
-    // 解析路径
-    unsafe { sstatus::set_sum() };
-    let path_str = match get_path_safe(path) {
-        Ok(s) => s,
-        Err(_) => {
-            unsafe { sstatus::clear_sum() };
-            return FsError::InvalidArgument.to_errno();
-        }
-    };
-    unsafe { sstatus::clear_sum() };
-
-    // 查找目标目录
-    let dentry = match vfs_lookup(path_str) {
-        Ok(d) => d,
-        Err(e) => return e.to_errno(),
-    };
-
-    // 检查是否为目录
-    let meta = match dentry.inode.metadata() {
-        Ok(m) => m,
-        Err(e) => return e.to_errno(),
-    };
-
-    if meta.inode_type != InodeType::Directory {
-        return FsError::NotDirectory.to_errno();
-    }
-
-    // 更新当前工作目录
-    current_task().lock().cwd = Some(dentry);
-    0
-}
-
-fn getcwd(buf: *mut u8, size: usize) -> isize {
-    // 获取当前工作目录dentry
-    let cwd_dentry = match current_task().lock().cwd.clone() {
-        Some(d) => d,
-        None => return FsError::NotSupported.to_errno(),
-    };
-
-    // 获取完整路径
-    let path = cwd_dentry.full_path();
-    let path_bytes = path.as_bytes();
-
-    // 检查缓冲区大小
-    if path_bytes.len() + 1 > size {
-        return FsError::InvalidArgument.to_errno();
-    }
-
-    // 复制到用户态缓冲区
-    unsafe {
-        sstatus::set_sum();
-        core::ptr::copy_nonoverlapping(path_bytes.as_ptr(), buf, path_bytes.len());
-        *buf.add(path_bytes.len()) = 0; // null terminator
-        sstatus::clear_sum();
-    }
-=======
->>>>>>> e1cc44c0
 
 #![allow(dead_code)]
 mod fs;

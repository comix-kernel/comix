--- conflicted
+++ resolved
@@ -275,7 +275,6 @@
     0
 }
 
-<<<<<<< HEAD
 /// 获取第一个可用的块设备驱动
 ///
 /// 简化版实现：直接返回第一个块设备
@@ -286,24 +285,26 @@
 pub fn get_first_block_device() -> Result<Arc<dyn crate::device::block::BlockDriver>, i32> {
     use crate::device::BLK_DRIVERS;
     use crate::uapi::errno::ENODEV;
-=======
+    
+    let drivers = BLK_DRIVERS.read();
+
+    if drivers.is_empty() {
+        return Err(-ENODEV);
+    }
+
+    Ok(drivers[0].clone())
+}
+
 /// 刷新所有块设备
 ///
 /// # 返回值
 /// 如果所有设备成功刷新返回 Ok(()),否则返回第一个错误
 pub fn flush_all_block_devices() -> Result<(), isize> {
     use crate::{device::BLK_DRIVERS, uapi::errno::EIO};
->>>>>>> c141936d
 
     let drivers = BLK_DRIVERS.read();
 
     if drivers.is_empty() {
-<<<<<<< HEAD
-        return Err(-ENODEV);
-    }
-
-    Ok(drivers[0].clone())
-=======
         // 没有块设备也算成功(无事可做)
         return Ok(());
     }
@@ -418,5 +419,4 @@
             vfs_lookup_no_follow(&full_path)
         }
     }
->>>>>>> c141936d
 }
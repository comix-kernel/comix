use alloc::sync::Arc;

<<<<<<< HEAD
use crate::{arch::kernel::context::Context, kernel::task::Task, mm::MemorySpace};
=======
use crate::{
    arch::kernel::context::Context, kernel::TaskStruct, mm::memory_space::MemorySpace,
    sync::spin_lock::SpinLock,
};
>>>>>>> f1a172b0

/// CPU 结构体
pub struct Cpu {
    /// 任务上下文
    /// 用于在调度器中保存和恢复 CPU 寄存器状态
    pub context: Context,
    /// 当前运行的任务
    pub current_task: Option<Arc<TaskStruct>>,
    /// 当前使用的内存空间
    /// 对于内核线程，其本身相应字段为 None，因而使用上一个任务的内存空间
    pub cur_memory_space: Option<Arc<MemorySpace>>,
}

impl Cpu {
    pub fn new() -> Self {
        Cpu {
            context: Context::zero_init(),
            current_task: None,
            cur_memory_space: None,
        }
    }
}

pub fn current_cpu() -> &'static SpinLock<Cpu> {
    let cpu_id = crate::arch::kernel::cpu::cpu_id();
    &crate::kernel::CPUS[cpu_id]
}<|MERGE_RESOLUTION|>--- conflicted
+++ resolved
@@ -1,13 +1,9 @@
 use alloc::sync::Arc;
 
-<<<<<<< HEAD
-use crate::{arch::kernel::context::Context, kernel::task::Task, mm::MemorySpace};
-=======
 use crate::{
-    arch::kernel::context::Context, kernel::TaskStruct, mm::memory_space::MemorySpace,
+    arch::kernel::context::Context, kernel::TaskStruct, mm::memory_space::memory_space::MemorySpace,
     sync::spin_lock::SpinLock,
 };
->>>>>>> f1a172b0
 
 /// CPU 结构体
 pub struct Cpu {

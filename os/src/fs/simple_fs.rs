//! 简单的文件系统实现（用于测试/调试）

use crate::sync::SpinLock;
use crate::vfs::*;
<<<<<<< HEAD
use crate::{device::block::BlockDriver, uapi::time::timespec};
=======
use crate::{device::BlockDevice, uapi::time::TimeSepc};
>>>>>>> c141936d
use alloc::collections::BTreeMap;
use alloc::string::String;
use alloc::sync::Arc;
use alloc::vec;
use alloc::vec::Vec;
use core::sync::atomic::{AtomicU64, Ordering};

/// 简单的内存文件系统（用于测试）
pub struct SimpleFs {
    device: Option<Arc<dyn BlockDriver>>, // 可选的块设备
    root: Arc<SimpleFsInode>,
}

impl SimpleFs {
    /// 创建新的简单文件系统
    pub fn new() -> Arc<Self> {
        let root = Arc::new(SimpleFsInode::new_dir(
            1,
            FileMode::S_IRUSR
                | FileMode::S_IWUSR
                | FileMode::S_IXUSR
                | FileMode::S_IRGRP
                | FileMode::S_IXGRP
                | FileMode::S_IROTH
                | FileMode::S_IXOTH,
        ));
        Arc::new(Self { device: None, root })
    }
}

impl FileSystem for SimpleFs {
    fn fs_type(&self) -> &'static str {
        "simplefs"
    }

    fn root_inode(&self) -> Arc<dyn Inode> {
        self.root.clone() as Arc<dyn Inode>
    }

    fn sync(&self) -> Result<(), FsError> {
        Ok(()) // 内存文件系统无需同步
    }

    fn statfs(&self) -> Result<StatFs, FsError> {
        Ok(StatFs {
            block_size: 4096,
            total_blocks: 0,
            free_blocks: 0,
            available_blocks: 0,
            total_inodes: 0,
            free_inodes: 0,
            fsid: 0,
            max_filename_len: 255,
        })
    }
}

impl SimpleFs {
    /// 从块设备和镜像创建 SimpleFS
    pub fn from_ramdisk(device: Arc<dyn BlockDriver>) -> Result<Self, FsError> {
        // 1. 读取镜像头，验证魔数
        let block_size = device.block_size();
        let mut header_block = vec![0u8; block_size];
        if !device.read_block(0, &mut header_block) {
            return Err(FsError::IoError);
        }

        if &header_block[0..8] != b"RAMDISK\0" {
            return Err(FsError::IoError);
        }

        let file_count = u32::from_le_bytes(header_block[8..12].try_into().unwrap());

        // 2. 创建根目录 inode (0o755 = rwxr-xr-x)
        let root = Arc::new(SimpleFsInode::new_dir(
            1,
            FileMode::S_IRUSR
                | FileMode::S_IWUSR
                | FileMode::S_IXUSR
                | FileMode::S_IRGRP
                | FileMode::S_IXGRP
                | FileMode::S_IROTH
                | FileMode::S_IXOTH,
        ));

        // 3. 解析镜像，填充文件树
        let mut offset = 16;
        for _ in 0..file_count {
            offset = Self::parse_file_entry(device.clone(), offset, root.clone())?;
        }

        Ok(Self {
            device: Some(device),
            root,
        })
    }

    /// 解析镜像中的单个文件条目并添加到父目录
    fn parse_file_entry(
        device: Arc<dyn BlockDriver>,
        offset: usize,
        parent: Arc<SimpleFsInode>,
    ) -> Result<usize, FsError> {
        // 读取文件头 (32字节)
        let mut header_buf = vec![0u8; 32];
        Self::read_at_offset(device.clone(), offset, &mut header_buf)?;

        let magic = u32::from_le_bytes(header_buf[0..4].try_into().unwrap());
        if magic != 0x46494C45 {
            return Err(FsError::IoError);
        }

        let name_len = u32::from_le_bytes(header_buf[4..8].try_into().unwrap()) as usize;
        let data_len = u32::from_le_bytes(header_buf[8..12].try_into().unwrap()) as usize;
        let file_type = u32::from_le_bytes(header_buf[12..16].try_into().unwrap());
        let mode = u32::from_le_bytes(header_buf[16..20].try_into().unwrap());

        let mut cur_offset = offset + 32;

        // 读取文件名
        let name_aligned = (name_len + 3) / 4 * 4;
        let mut name_buf = vec![0u8; name_aligned];
        Self::read_at_offset(device.clone(), cur_offset, &mut name_buf)?;
        let name = String::from(String::from_utf8_lossy(&name_buf[..name_len]));
        cur_offset += name_aligned;

        // 读取文件数据
        let data_aligned = (data_len + 511) / 512 * 512;
        let mut data_buf = vec![0u8; data_len];
        if data_len > 0 {
            Self::read_at_offset(device.clone(), cur_offset, &mut data_buf)?;
        }
        cur_offset += data_aligned;

        // 创建 inode 并添加到父目录
        let inode = if file_type == 0 {
            // 文件 (mode as u16 转换为 FileMode)
            let file_mode = FileMode::from_bits_truncate(mode);
            let inode = SimpleFsInode::new_file(parent.next_inode_no(), file_mode);
            inode.data.lock().extend_from_slice(&data_buf);
            Arc::new(inode)
        } else {
            // 目录
            let dir_mode = FileMode::from_bits_truncate(mode);
            Arc::new(SimpleFsInode::new_dir(parent.next_inode_no(), dir_mode))
        };

        // 处理多级路径 (如 "bin/hello")
        Self::insert_inode_by_path(&name, inode, parent)?;

        Ok(cur_offset)
    }

    /// 从设备的任意偏移位置读取数据（支持跨块读取）
    fn read_at_offset(
        device: Arc<dyn BlockDriver>,
        offset: usize,
        buf: &mut [u8],
    ) -> Result<(), FsError> {
        let block_size = device.block_size();
        let mut buf_offset = 0;

        while buf_offset < buf.len() {
            // 计算当前应该读取的块号和块内偏移
            let current_offset = offset + buf_offset;
            let block_num = current_offset / block_size;
            let block_offset = current_offset % block_size;

            let mut block_buf = vec![0u8; block_size];
            if !device.read_block(block_num, &mut block_buf) {
                return Err(FsError::IoError);
            }

            // 计算本次要复制的字节数
            let copy_len = (block_size - block_offset).min(buf.len() - buf_offset);

            buf[buf_offset..buf_offset + copy_len]
                .copy_from_slice(&block_buf[block_offset..block_offset + copy_len]);

            buf_offset += copy_len;
        }

        Ok(())
    }

    /// 按路径插入 inode，自动创建不存在的中间目录
    fn insert_inode_by_path(
        path: &str,
        inode: Arc<SimpleFsInode>,
        root: Arc<SimpleFsInode>,
    ) -> Result<(), FsError> {
        let parts: Vec<&str> = path.split('/').filter(|s| !s.is_empty()).collect();

        if parts.is_empty() {
            return Err(FsError::InvalidArgument);
        }

        let mut current = root;

        // 遍历到倒数第二级，确保父目录存在
        for part in &parts[..parts.len() - 1] {
            let child = {
                let children = current.children.lock();
                children.get(*part).cloned()
            };

            if let Some(child) = child {
                current = child;
            } else {
                // 创建中间目录 (0o755 = rwxr-xr-x)
                let new_dir = Arc::new(SimpleFsInode::new_dir(
                    current.next_inode_no(),
                    FileMode::S_IRUSR
                        | FileMode::S_IWUSR
                        | FileMode::S_IXUSR
                        | FileMode::S_IRGRP
                        | FileMode::S_IXGRP
                        | FileMode::S_IROTH
                        | FileMode::S_IXOTH,
                ));
                current
                    .children
                    .lock()
                    .insert(String::from(*part), new_dir.clone());
                current = new_dir;
            }
        }

        // 插入最终的文件/目录
        let final_name = parts[parts.len() - 1];
        current
            .children
            .lock()
            .insert(String::from(final_name), inode);

        Ok(())
    }
}

/// 简单文件系统的 Inode
struct SimpleFsInode {
    inode_no: usize,
    inode_type: InodeType,
    mode: FileMode,
    data: SpinLock<Vec<u8>>,
    children: SpinLock<BTreeMap<String, Arc<SimpleFsInode>>>,
}

impl SimpleFsInode {
    /// 创建文件 inode（带权限）
    fn new_file(inode_no: u64, mode: FileMode) -> Self {
        let file_mode = FileMode::S_IFREG | mode;

        Self {
            inode_no: inode_no as usize,
            inode_type: InodeType::File,
            mode: file_mode,
            data: SpinLock::new(Vec::new()),
            children: SpinLock::new(BTreeMap::new()),
        }
    }

    /// 创建目录 inode（带权限）
    fn new_dir(inode_no: u64, mode: FileMode) -> Self {
        let dir_mode = FileMode::S_IFDIR | mode;

        Self {
            inode_no: inode_no as usize,
            inode_type: InodeType::Directory,
            mode: dir_mode,
            data: SpinLock::new(Vec::new()),
            children: SpinLock::new(BTreeMap::new()),
        }
    }

    /// 获取下一个 inode 编号
    fn next_inode_no(&self) -> u64 {
        static NEXT_INODE: AtomicU64 = AtomicU64::new(2);
        NEXT_INODE.fetch_add(1, Ordering::Relaxed)
    }
}

impl Inode for SimpleFsInode {
    fn metadata(&self) -> Result<InodeMetadata, FsError> {
        let data = self.data.lock();
        Ok(InodeMetadata {
            inode_no: self.inode_no,
            inode_type: self.inode_type,
            mode: self.mode.clone(),
            uid: 0,
            gid: 0,
            size: data.len(),
            atime: TimeSepc::now(),
            mtime: TimeSepc::now(),
            ctime: TimeSepc::now(),
            nlinks: 1,
            blocks: (data.len() + 511) / 512,
            rdev: 0,
        })
    }

    fn read_at(&self, offset: usize, buf: &mut [u8]) -> Result<usize, FsError> {
        if self.inode_type == InodeType::Directory {
            return Err(FsError::IsDirectory);
        }

        let data = self.data.lock();
        if offset >= data.len() {
            return Ok(0);
        }
        let len = core::cmp::min(buf.len(), data.len() - offset);

        buf[..len].copy_from_slice(&data[offset..offset + len]);
        Ok(len)
    }

    fn write_at(&self, offset: usize, buf: &[u8]) -> Result<usize, FsError> {
        if self.inode_type == InodeType::Directory {
            return Err(FsError::IsDirectory);
        }

        let mut data = self.data.lock();
        if offset + buf.len() > data.len() {
            data.resize(offset + buf.len(), 0);
        }
        data[offset..offset + buf.len()].copy_from_slice(buf);
        Ok(buf.len())
    }

    fn lookup(&self, name: &str) -> Result<Arc<dyn Inode>, FsError> {
        if self.inode_type != InodeType::Directory {
            return Err(FsError::NotDirectory);
        }
        self.children
            .lock()
            .get(name)
            .cloned()
            .ok_or(FsError::NotFound)
            .map(|inode| inode as Arc<dyn Inode>)
    }

    fn create(&self, name: &str, mode: FileMode) -> Result<Arc<dyn Inode>, FsError> {
        if self.inode_type != InodeType::Directory {
            return Err(FsError::NotDirectory);
        }

        let mut children = self.children.lock();
        if children.contains_key(name) {
            return Err(FsError::AlreadyExists);
        }

        let new_inode = Arc::new(SimpleFsInode::new_file((children.len() + 2) as u64, mode));
        children.insert(String::from(name), new_inode.clone());

        Ok(new_inode as Arc<dyn Inode>)
    }

    fn mkdir(&self, name: &str, mode: FileMode) -> Result<Arc<dyn Inode>, FsError> {
        if self.inode_type != InodeType::Directory {
            return Err(FsError::NotDirectory);
        }

        let mut children = self.children.lock();
        if children.contains_key(name) {
            return Err(FsError::AlreadyExists);
        }

        let new_inode = Arc::new(SimpleFsInode::new_dir((children.len() + 2) as u64, mode));
        children.insert(String::from(name), new_inode.clone());

        Ok(new_inode as Arc<dyn Inode>)
    }

    fn unlink(&self, name: &str) -> Result<(), FsError> {
        if self.inode_type != InodeType::Directory {
            return Err(FsError::NotDirectory);
        }

        let mut children = self.children.lock();
        children.remove(name).ok_or(FsError::NotFound)?;
        Ok(())
    }

    fn readdir(&self) -> Result<Vec<DirEntry>, FsError> {
        if self.inode_type != InodeType::Directory {
            return Err(FsError::NotDirectory);
        }

        let children = self.children.lock();
        let mut entries = Vec::new();

        for (name, child) in children.iter() {
            entries.push(DirEntry {
                name: name.clone(),
                inode_no: child.inode_no,
                inode_type: child.inode_type,
            });
        }

        Ok(entries)
    }

    fn truncate(&self, size: usize) -> Result<(), FsError> {
        let mut data = self.data.lock();
        data.resize(size, 0);
        Ok(())
    }

    fn sync(&self) -> Result<(), FsError> {
        Ok(())
    }

    fn as_any(&self) -> &dyn core::any::Any {
        self as &dyn core::any::Any
    }

    fn symlink(&self, _name: &str, _target: &str) -> Result<Arc<dyn Inode>, FsError> {
        Err(FsError::NotSupported)
    }

    fn link(&self, _name: &str, _target: &Arc<dyn Inode>) -> Result<(), FsError> {
        Err(FsError::NotSupported)
    }

    fn rmdir(&self, _name: &str) -> Result<(), FsError> {
        Err(FsError::NotSupported)
    }

    fn rename(
        &self,
        _old_name: &str,
        _new_parent: Arc<dyn Inode>,
        _new_name: &str,
    ) -> Result<(), FsError> {
        Err(FsError::NotSupported)
    }

    fn set_times(&self, _atime: Option<timespec>, _mtime: Option<timespec>) -> Result<(), FsError> {
        Err(FsError::NotSupported)
    }

    fn readlink(&self) -> Result<String, FsError> {
        Err(FsError::NotSupported)
    }

    fn mknod(&self, _name: &str, _mode: FileMode, _dev: u64) -> Result<Arc<dyn Inode>, FsError> {
        Err(FsError::NotSupported)
    }
}<|MERGE_RESOLUTION|>--- conflicted
+++ resolved
@@ -2,11 +2,7 @@
 
 use crate::sync::SpinLock;
 use crate::vfs::*;
-<<<<<<< HEAD
-use crate::{device::block::BlockDriver, uapi::time::timespec};
-=======
-use crate::{device::BlockDevice, uapi::time::TimeSepc};
->>>>>>> c141936d
+use crate::{device::block::BlockDriver, uapi::time::TimeSpec};
 use alloc::collections::BTreeMap;
 use alloc::string::String;
 use alloc::sync::Arc;
@@ -299,9 +295,9 @@
             uid: 0,
             gid: 0,
             size: data.len(),
-            atime: TimeSepc::now(),
-            mtime: TimeSepc::now(),
-            ctime: TimeSepc::now(),
+            atime: TimeSpec::now(),
+            mtime: TimeSpec::now(),
+            ctime: TimeSpec::now(),
             nlinks: 1,
             blocks: (data.len() + 511) / 512,
             rdev: 0,
@@ -444,7 +440,7 @@
         Err(FsError::NotSupported)
     }
 
-    fn set_times(&self, _atime: Option<timespec>, _mtime: Option<timespec>) -> Result<(), FsError> {
+    fn set_times(&self, _atime: Option<TimeSpec>, _mtime: Option<TimeSpec>) -> Result<(), FsError> {
         Err(FsError::NotSupported)
     }
 
@@ -455,4 +451,12 @@
     fn mknod(&self, _name: &str, _mode: FileMode, _dev: u64) -> Result<Arc<dyn Inode>, FsError> {
         Err(FsError::NotSupported)
     }
+
+    fn chmod(&self, _mode: FileMode) -> Result<(), FsError> {
+        Err(FsError::NotSupported)
+    }
+
+    fn chown(&self, _uid: u32, _gid: u32) -> Result<(), FsError> {
+        Err(FsError::NotSupported)
+    }
 }
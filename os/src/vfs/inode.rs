--- conflicted
+++ resolved
@@ -12,11 +12,7 @@
 
 use core::any::Any;
 
-<<<<<<< HEAD
-use crate::uapi::fs::TimeSpec;
-=======
 use crate::uapi::time::timespec;
->>>>>>> f200377e
 use crate::vfs::{Dentry, FsError};
 use alloc::string::String;
 use alloc::sync::Arc;
@@ -35,10 +31,6 @@
     Socket,      // 套接字
 }
 
-<<<<<<< HEAD
-/// 文件权限和类型（与 POSIX 兼容）
-=======
->>>>>>> f200377e
 bitflags::bitflags! {
     #[derive(Debug, Clone)]
     /// 文件权限和类型（与 POSIX 兼容）
@@ -213,8 +205,8 @@
     /// 设置文件时间戳
     fn set_times(
         &self,
-        _atime: Option<crate::uapi::fs::TimeSpec>,
-        _mtime: Option<crate::uapi::fs::TimeSpec>,
+        _atime: Option<timespec>,
+        _mtime: Option<timespec>,
     ) -> Result<(), FsError> {
         // 默认实现：不支持
         Err(FsError::NotSupported)

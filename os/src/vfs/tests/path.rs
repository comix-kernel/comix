use super::super::*;
use crate::vfs::path::PathComponent;
use crate::{kassert, test_case};
use alloc::string::ToString;

// P0 核心功能测试

test_case!(test_normalize_path_absolute, {
    // 测试绝对路径
    let result = normalize_path("/foo/bar");
    kassert!(result == "/foo/bar");

    // 根目录
    let result = normalize_path("/");
    kassert!(result == "/");

    // 多个斜杠
    let result = normalize_path("///foo///bar///");
    kassert!(result == "/foo/bar");
});

test_case!(test_normalize_path_current, {
    // 测试 "." 组件
    let result = normalize_path("/foo/./bar");
    kassert!(result == "/foo/bar");

    let result = normalize_path("./foo");
    kassert!(result == "foo");

    let result = normalize_path(".");
    kassert!(result == ".");
});

test_case!(test_normalize_path_parent, {
    // 测试 ".." 组件
    let result = normalize_path("/foo/bar/..");
    kassert!(result == "/foo");

    let result = normalize_path("/foo/../bar");
    kassert!(result == "/bar");

    // 根目录不能越过
    let result = normalize_path("/..");
    kassert!(result == "/");

    let result = normalize_path("/../..");
    kassert!(result == "/");
});

test_case!(test_normalize_path_relative, {
    // 测试相对路径
    let result = normalize_path("foo/bar");
    kassert!(result == "foo/bar");

    let result = normalize_path("foo/../bar");
    kassert!(result == "bar");

    // 相对路径可以有 ".." 前缀
    let result = normalize_path("../foo");
    kassert!(result == "../foo");

    let result = normalize_path("../../foo");
    kassert!(result == "../../foo");
});

test_case!(test_split_path_absolute, {
    // 测试分割绝对路径
    let result = split_path("/foo/bar.txt");
    kassert!(result.is_ok());
    let (dir, filename) = result.unwrap();
    kassert!(dir == "/foo");
    kassert!(filename == "bar.txt");

    // 根目录下的文件
    let result = split_path("/hello");
    kassert!(result.is_ok());
    let (dir, filename) = result.unwrap();
    kassert!(dir == "/");
    kassert!(filename == "hello");
});

test_case!(test_split_path_relative, {
    // 测试分割相对路径
    let result = split_path("foo/bar.txt");
    kassert!(result.is_ok());
    let (dir, filename) = result.unwrap();
    kassert!(dir == "foo");
    kassert!(filename == "bar.txt");

    // 无路径分隔符
    let result = split_path("hello.txt");
    kassert!(result.is_ok());
    let (dir, filename) = result.unwrap();
    kassert!(dir == ".");
    kassert!(filename == "hello.txt");
});

// P2 边界和错误处理测试

test_case!(test_normalize_path_empty, {
    // 空路径被当作当前目录
    let result = normalize_path("");
    kassert!(result == ".");
});

test_case!(test_normalize_path_complex, {
    // 复杂路径
    let result = normalize_path("/foo/./bar/../baz/./qux/..");
    kassert!(result == "/foo/baz");

    let result = normalize_path("foo/bar/../../baz");
    kassert!(result == "baz");
});

test_case!(test_split_path_trailing_slash, {
    // 结尾的斜杠
    let result = split_path("/foo/bar/");
    kassert!(result.is_err());
    kassert!(matches!(result, Err(FsError::InvalidArgument)));
});

test_case!(test_split_path_multiple_slashes, {
    // 多个斜杠会被规范化
    let result = split_path("///foo///bar.txt");
    kassert!(result.is_ok());
    let (dir, filename) = result.unwrap();
    kassert!(dir == "/foo");
    kassert!(filename == "bar.txt");
});

// P1 重要功能测试

test_case!(test_parse_path_components, {
    // 测试解析路径组件
    let components = parse_path("/foo/bar");
    kassert!(components.len() == 3);
    kassert!(components[0] == PathComponent::Root);
    kassert!(components[1] == PathComponent::Normal("foo".to_string()));
    kassert!(components[2] == PathComponent::Normal("bar".to_string()));

    let components = parse_path("foo/./bar/../baz");
    kassert!(components.len() == 5);
    kassert!(components[0] == PathComponent::Normal("foo".to_string()));
    kassert!(components[1] == PathComponent::Current);
    kassert!(components[2] == PathComponent::Normal("bar".to_string()));
    kassert!(components[3] == PathComponent::Parent);
    kassert!(components[4] == PathComponent::Normal("baz".to_string()));
});

test_case!(test_normalize_path_root_parent, {
    // 根目录的父目录是自己
    let result = normalize_path("/foo/..");
    kassert!(result == "/");

    let result = normalize_path("/foo/bar/../..");
    kassert!(result == "/");
});

<<<<<<< HEAD
// P4 跨文件系统 lookup 测试

test_case!(test_lookup_across_mount_point, {
    use super::create_test_simplefs;

    // 创建一个测试文件系统
    let fs = create_test_simplefs();

    // 在文件系统内创建一个文件
    let root = fs.root_inode();
    let create_result = root.create("testfile", FileMode::from_bits_truncate(0o644));
    kassert!(create_result.is_ok());

    // 挂载到 /mnt_lookup_test
    let mount_result = MOUNT_TABLE.mount(fs.clone(), "/mnt_lookup_test", MountFlags::empty(), None);
    kassert!(mount_result.is_ok());

    // 获取挂载点
    let mount_point = MOUNT_TABLE.find_mount("/mnt_lookup_test");
    kassert!(mount_point.is_some());

    if let Some(mp) = mount_point {
        // 从挂载点的根开始查找文件
        let lookup_result = vfs_lookup_from(mp.root.clone(), "testfile");
        kassert!(lookup_result.is_ok());
    }

    // 清理
    MOUNT_TABLE.umount("/mnt_lookup_test").ok();
});

test_case!(test_dentry_mount_cache, {
    use super::create_test_simplefs;

    // 创建测试文件系统
    let fs = create_test_simplefs();

    // 挂载到 /cache_test
    let mount_result = MOUNT_TABLE.mount(fs.clone(), "/cache_test", MountFlags::empty(), None);
    kassert!(mount_result.is_ok());

    // 获取挂载点
    let mount_point = MOUNT_TABLE.find_mount("/cache_test");
    kassert!(mount_point.is_some());

    if let Some(mp) = mount_point {
        // 检查挂载点的根 dentry
        kassert!(mp.root.name == "/");

        // 检查是否有挂载缓存（通过 find_mount 已经验证）
        kassert!(mp.mount_path == "/cache_test");
    }

    // 清理
    MOUNT_TABLE.umount("/cache_test").ok();
});

test_case!(test_check_mount_point_function, {
    use super::create_test_simplefs;

    // 创建根文件系统并挂载
    let root_fs = create_test_simplefs();
    let mount_result = MOUNT_TABLE.mount(root_fs.clone(), "/", MountFlags::empty(), None);

    // 如果根已经挂载，跳过（测试环境可能已有根）
    if mount_result.is_err() {
        return;
    }

    // 在根文件系统创建目录
    let root_inode = root_fs.root_inode();
    let mkdir_result = root_inode.mkdir("mountpoint", FileMode::from_bits_truncate(0o755));
    kassert!(mkdir_result.is_ok());

    // 创建另一个文件系统并挂载到 /mountpoint
    let child_fs = create_test_simplefs();
    let mount_child = MOUNT_TABLE.mount(child_fs.clone(), "/mountpoint", MountFlags::empty(), None);
    kassert!(mount_child.is_ok());

    // 在子文件系统创建文件
    let child_root = child_fs.root_inode();
    let create_result = child_root.create("file_in_child", FileMode::from_bits_truncate(0o644));
    kassert!(create_result.is_ok());

    // 通过 vfs_lookup 访问 /mountpoint，应该跨越挂载点
    let dentry = vfs_lookup("/mountpoint");
    if let Ok(d) = dentry {
        // 应该返回挂载文件系统的根
        kassert!(d.name == "/");

        // 继续查找子文件系统中的文件
        let file_lookup = vfs_lookup_from(d, "file_in_child");
        kassert!(file_lookup.is_ok());
    }

    // 清理
    MOUNT_TABLE.umount("/mountpoint").ok();
    MOUNT_TABLE.umount("/").ok();
=======
// P1 测试 vfs_lookup_no_follow 函数

test_case!(test_vfs_lookup_no_follow_nonexistent, {
    // 测试查找不存在的路径
    use crate::vfs::vfs_lookup_no_follow;

    // 查找一个不太可能存在的路径
    let result = vfs_lookup_no_follow("/nonexistent_test_file_12345");
    // 应该返回错误
    kassert!(result.is_err());
>>>>>>> c141936d
});<|MERGE_RESOLUTION|>--- conflicted
+++ resolved
@@ -156,7 +156,6 @@
     kassert!(result == "/");
 });
 
-<<<<<<< HEAD
 // P4 跨文件系统 lookup 测试
 
 test_case!(test_lookup_across_mount_point, {
@@ -255,9 +254,9 @@
     // 清理
     MOUNT_TABLE.umount("/mountpoint").ok();
     MOUNT_TABLE.umount("/").ok();
-=======
+});
+
 // P1 测试 vfs_lookup_no_follow 函数
-
 test_case!(test_vfs_lookup_no_follow_nonexistent, {
     // 测试查找不存在的路径
     use crate::vfs::vfs_lookup_no_follow;
@@ -266,5 +265,4 @@
     let result = vfs_lookup_no_follow("/nonexistent_test_file_12345");
     // 应该返回错误
     kassert!(result.is_err());
->>>>>>> c141936d
 });
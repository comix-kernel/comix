use core::cmp::Ordering;

use crate::arch::mm::{paddr_to_vaddr, vaddr_to_paddr};
use crate::config::{
    MAX_USER_HEAP_SIZE, MEMORY_END, TRAMPOLINE, TRAP_CONTEXT, USER_STACK_SIZE, USER_STACK_TOP,
};
use crate::mm::address::{Paddr, PageNum, Ppn, UsizeConvert, Vaddr, Vpn, VpnRange};
use crate::mm::memory_space::mapping_area::{AreaType, MapType, MappingArea};
use crate::mm::page_table::{
    ActivePageTableInner, PageSize, PageTableInner, PagingError, UniversalPTEFlag,
};
use crate::sync::spin_lock::SpinLock;
use alloc::vec::Vec;
use lazy_static::lazy_static;

// Kernel linker symbols
unsafe extern "C" {
    fn stext();
    fn etext();
    fn srodata();
    fn erodata();
    fn sdata();
    fn edata();
    fn sbss();
    fn ebss();
    fn ekernel();
    fn strampoline();
}

lazy_static! {
    /// Global kernel memory space (protected by SpinLock)
    static ref KERNEL_SPACE: SpinLock<MemorySpace> = {
        SpinLock::new(MemorySpace::new_kernel())
    };
}

/// Returns the kernel page table token
pub fn kernel_token() -> usize {
    (KERNEL_SPACE.lock().page_table.root_ppn().as_usize() << 44) | (8 << 60)
}

/// Returns the kernel root PPN
pub fn kernel_root_ppn() -> Ppn {
    KERNEL_SPACE.lock().root_ppn()
}

/// Executes a closure with exclusive access to kernel space
pub fn with_kernel_space<F, R>(f: F) -> R
where
    F: FnOnce(&mut MemorySpace) -> R,
{
    let mut guard = KERNEL_SPACE.lock();
    f(&mut guard)
}

/// Memory space structure representing an address space
#[derive(Debug)]
pub struct MemorySpace {
    /// Page table associated with this memory space
    page_table: ActivePageTableInner,

    /// List of mapping areas in this memory space
    areas: Vec<MappingArea>,

    /// Heap top for brk system call (user space only)
    heap_top: Option<Vpn>,
}

impl MemorySpace {
    /// Creates a new empty memory space
    pub fn new() -> Self {
        MemorySpace {
            page_table: ActivePageTableInner::new(),
            areas: Vec::new(),
            heap_top: None,
        }
    }

    /// Returns a reference to the page table
    pub fn page_table(&self) -> &ActivePageTableInner {
        &self.page_table
    }

    /// Returns a mutable reference to the page table
    pub fn page_table_mut(&mut self) -> &mut ActivePageTableInner {
        &mut self.page_table
    }

    /// Returns the root page table PPN
    pub fn root_ppn(&self) -> Ppn {
        self.page_table.root_ppn()
    }

    /// Maps the trampoline page to both kernel and user space
    fn map_trampoline(&mut self) -> Result<(), PagingError> {
        let trampoline_vpn = Vpn::from_addr_floor(Vaddr::from_usize(TRAMPOLINE));

        // High-half kernel: strampoline is a virtual address, needs conversion to physical
        let strampoline_paddr = unsafe { vaddr_to_paddr(strampoline as usize) };
        let trampoline_ppn = Ppn::from_addr_floor(Paddr::from_usize(strampoline_paddr));

        self.page_table.map(
            trampoline_vpn,
            trampoline_ppn,
            PageSize::Size4K,
            UniversalPTEFlag::kernel_r() | UniversalPTEFlag::EXECUTABLE,
        )?;

        Ok(())
    }

    /// Maps the trampoline page to user space (with user access permission)
    fn map_trampoline_user(&mut self) -> Result<(), PagingError> {
        let trampoline_vpn = Vpn::from_addr_floor(Vaddr::from_usize(TRAMPOLINE));

        // High-half kernel: strampoline is a virtual address, needs conversion to physical
        let strampoline_paddr = unsafe { vaddr_to_paddr(strampoline as usize) };
        let trampoline_ppn = Ppn::from_addr_floor(Paddr::from_usize(strampoline_paddr));

        self.page_table.map(
            trampoline_vpn,
            trampoline_ppn,
            PageSize::Size4K,
            UniversalPTEFlag::USER_ACCESSIBLE
                | UniversalPTEFlag::READABLE
                | UniversalPTEFlag::EXECUTABLE,
        )?;

        Ok(())
    }

    /// Maps kernel space (shared across all address spaces)
    ///
    /// This method implements the core logic of Scheme 2 (Shared Page Table):
    /// Every user process's page table contains both user space mappings (private)
    /// and kernel space mappings (shared). This design enables zero-overhead
    /// user/kernel mode switching without changing the `satp` register.
    ///
    /// # Arguments
    /// - `include_trampoline`: Whether to include trampoline mapping with kernel permissions (U=0)
    ///
    /// # Mapping Contents
    /// All mappings use Direct mode (VA = PA + VADDR_START) and have U=0 flag:
    /// - Trampoline page (optional): R+X, Direct mapping
    /// - Kernel .text segment: R+X, Direct mapping
    /// - Kernel .rodata segment: R, Direct mapping
    /// - Kernel .data segment: R+W, Direct mapping
    /// - Kernel .bss.stack segment: R+W, Direct mapping
    /// - Kernel .bss segment: R+W, Direct mapping
    /// - Kernel heap: R+W, Direct mapping
    /// - Physical memory: R+W, Direct mapping
    ///
    /// # Security
    /// All kernel mappings have the U (User Accessible) flag set to 0, ensuring
    /// that user mode cannot access kernel memory despite it being present in the
    /// page table. This is enforced by hardware.
    ///
    /// # Architecture
    /// Current implementation targets RISC-V SV39. Other architectures need to
    /// adjust address ranges accordingly.
    fn map_kernel_space(&mut self, include_trampoline: bool) -> Result<(), PagingError> {
        unsafe extern "C" {
            fn stext();
            fn etext();
            fn srodata();
            fn erodata();
            fn sdata();
            fn edata();
            fn sbss();
            fn ebss();
            fn ekernel();
            fn strampoline();
        }

        // 0. Map trampoline (optional, with kernel permissions)
        if include_trampoline {
            self.map_trampoline()?;
        }

        // 1. Map kernel .text segment (read + execute)
        Self::map_kernel_section(
            self,
            stext as usize,
            etext as usize,
            AreaType::KernelText,
            UniversalPTEFlag::kernel_rx(),
        )?;

        // 2. Map kernel .rodata segment (read-only)
        Self::map_kernel_section(
            self,
            srodata as usize,
            erodata as usize,
            AreaType::KernelRodata,
            UniversalPTEFlag::kernel_r(),
        )?;

        // 3. Map kernel .data segment (read-write)
        Self::map_kernel_section(
            self,
            sdata as usize,
            edata as usize,
            AreaType::KernelData,
            UniversalPTEFlag::kernel_rw(),
        )?;

        // 4a. Map kernel boot stack (.bss.stack section)
        Self::map_kernel_section(
            self,
            edata as usize, // .bss.stack starts at edata
            sbss as usize,  // .bss.stack ends at sbss
            AreaType::KernelStack,
            UniversalPTEFlag::kernel_rw(),
        )?;

        // 4b. Map kernel .bss segment
        Self::map_kernel_section(
            self,
            sbss as usize,
            ebss as usize,
            AreaType::KernelBss,
            UniversalPTEFlag::kernel_rw(),
        )?;

        // 4c. Map kernel heap
        Self::map_kernel_section(
            self,
            ebss as usize,    // sheap
            ekernel as usize, // eheap
            AreaType::KernelHeap,
            UniversalPTEFlag::kernel_rw(),
        )?;

        // 5. Map physical memory (direct mapping from ekernel to MEMORY_END)
        let ekernel_paddr = unsafe { vaddr_to_paddr(ekernel as usize) };
        let phys_mem_start_vaddr = paddr_to_vaddr(ekernel_paddr);
        let phys_mem_end_vaddr = paddr_to_vaddr(MEMORY_END);

        let phys_mem_start = Vpn::from_addr_ceil(Vaddr::from_usize(phys_mem_start_vaddr));
        let phys_mem_end = Vpn::from_addr_floor(Vaddr::from_usize(phys_mem_end_vaddr));
        let mut phys_mem_area = MappingArea::new(
            VpnRange::new(phys_mem_start, phys_mem_end),
            AreaType::KernelHeap,
            MapType::Direct,
            UniversalPTEFlag::kernel_rw(),
        );

        phys_mem_area.map(&mut self.page_table)?;
        self.areas.push(phys_mem_area);

        Ok(())
    }

    /// Inserts a new mapping area with overlap detection
    ///
    /// # Errors
    /// Returns error if the area overlaps with existing areas
    pub fn insert_area(&mut self, mut area: MappingArea) -> Result<(), PagingError> {
        // 1. Check for overlaps
        for existing in &self.areas {
            if existing.vpn_range().overlaps(&area.vpn_range()) {
                return Err(PagingError::AlreadyMapped);
            }
        }

        // 2. Map to page table (if fails, area will be dropped automatically)
        area.map(&mut self.page_table)?;

        // 3. Append to areas list
        self.areas.push(area);

        Ok(())
    }

    /// Inserts a framed area with optional data copying
    pub fn insert_framed_area(
        &mut self,
        vpn_range: VpnRange,
        area_type: AreaType,
        flags: UniversalPTEFlag,
        data: Option<&[u8]>,
    ) -> Result<(), PagingError> {
        let mut area = MappingArea::new(vpn_range, area_type, MapType::Framed, flags);

        // Map pages
        area.map(&mut self.page_table)?;

        // Copy data if provided
        if let Some(data) = data {
            area.copy_data(&mut self.page_table, data);
        }

        // Check overlap and insert
        self.insert_area(area)?;

        Ok(())
    }

    /// Finds the area containing the given VPN
    pub fn find_area(&self, vpn: Vpn) -> Option<&MappingArea> {
        self.areas
            .iter()
            .find(|area| area.vpn_range().contains(vpn))
    }

    /// Finds the area containing the given VPN (mutable)
    pub fn find_area_mut(&mut self, vpn: Vpn) -> Option<&mut MappingArea> {
        self.areas
            .iter_mut()
            .find(|area| area.vpn_range().contains(vpn))
    }

    /// Removes and unmaps an area by VPN
    pub fn remove_area(&mut self, vpn: Vpn) -> Result<(), PagingError> {
        if let Some(pos) = self.areas.iter().position(|a| a.vpn_range().contains(vpn)) {
            let mut area = self.areas.remove(pos);
            area.unmap(&mut self.page_table)?;
            Ok(())
        } else {
            Err(PagingError::NotMapped)
        }
    }

<<<<<<< HEAD
    /// Creates a new kernel memory space with kernel mappings
=======
    /// Creates the kernel memory space
    ///
    /// This creates a complete kernel address space including trampoline,
    /// kernel segments (.text, .rodata, .data, .bss, heap), and direct-mapped
    /// physical memory. Used by kernel threads and during system initialization.
>>>>>>> a70cd790
    pub fn new_kernel() -> Self {
        let mut space = MemorySpace::new();
        Self::map_kernel(&mut space);
        space
    }

<<<<<<< HEAD
    /// Maps the kernel memory space into the given MemorySpace
    pub fn map_kernel(space: &mut MemorySpace) {
        // 0. Map trampoline (must be first, before any kernel sections)
        space.map_trampoline().expect("Failed to map trampoline");

        // 1. Map kernel text segment (.text) - read + execute
        Self::map_kernel_section(
            space,
            stext as usize,
            etext as usize,
            AreaType::KernelText,
            UniversalPTEFlag::kernel_r() | UniversalPTEFlag::EXECUTABLE,
        )
        .expect("Failed to map kernel text");

        // 2. Map kernel read-only data segment (.rodata)
        Self::map_kernel_section(
            space,
            srodata as usize,
            erodata as usize,
            AreaType::KernelRodata,
            UniversalPTEFlag::kernel_r(),
        )
        .expect("Failed to map kernel rodata");

        // 3. Map kernel data segment (.data)
        Self::map_kernel_section(
            space,
            sdata as usize,
            edata as usize,
            AreaType::KernelData,
            UniversalPTEFlag::kernel_rw(),
        )
        .expect("Failed to map kernel data");

        // 4a. Map kernel boot stack (.bss.stack section)
        // Note: .bss.stack is placed BEFORE sbss in linker.ld
        Self::map_kernel_section(
            space,
            edata as usize, // .bss.stack starts at edata
            sbss as usize,  // .bss.stack ends at sbss
            AreaType::KernelStack,
            UniversalPTEFlag::kernel_rw(),
        )
        .expect("Failed to map kernel stack");

        // 4b. Map kernel BSS segment (actual .bss data)
        Self::map_kernel_section(
            space,
            sbss as usize,
            ebss as usize,
            AreaType::KernelBss,
            UniversalPTEFlag::kernel_rw(),
        )
        .expect("Failed to map kernel bss");

        // 4c. Map kernel heap (defined in linker.ld between ebss and ekernel)
        Self::map_kernel_section(
            space,
            ebss as usize,    // sheap (from linker.ld)
            ekernel as usize, // eheap (from linker.ld)
            AreaType::KernelHeap,
            UniversalPTEFlag::kernel_rw(),
        )
        .expect("Failed to map kernel heap");

        // 5. Map physical memory (using 4KB pages, direct mapping)
        // Map from ekernel onwards to avoid conflict with kernel segments
        let ekernel_paddr = unsafe { vaddr_to_paddr(ekernel as usize) };
        let phys_mem_start_vaddr = paddr_to_vaddr(ekernel_paddr);
        let phys_mem_end_vaddr = paddr_to_vaddr(MEMORY_END);

        let phys_mem_start = Vpn::from_addr_ceil(Vaddr::from_usize(phys_mem_start_vaddr));
        let phys_mem_end = Vpn::from_addr_floor(Vaddr::from_usize(phys_mem_end_vaddr));
        let mut phys_mem_area = MappingArea::new(
            VpnRange::new(phys_mem_start, phys_mem_end),
            AreaType::KernelHeap,
            MapType::Direct,
            UniversalPTEFlag::kernel_rw(),
        );

        phys_mem_area
            .map(&mut space.page_table)
            .expect("Failed to map physical memory");
        space.areas.push(phys_mem_area);

        // 6. Map MMIO devices
        // TODO: MMIO mapping not yet implemented, commenting out for now
        // #[cfg(target_arch = "riscv64")]
        // {
        //     use crate::config::MMIO;
        //     for (addr, size) in MMIO {
        //         // MMIO addresses are physical addresses, convert to virtual
        //         let mmio_vaddr = paddr_to_vaddr(*addr);
        //         Self::map_mmio_region(&mut space, mmio_vaddr, *size)
        //             .expect("Failed to map MMIO device");
        //     }
        // }
=======
        // Map all kernel space (including trampoline with kernel permissions)
        space
            .map_kernel_space(true)
            .expect("Failed to map kernel space");

        space
>>>>>>> a70cd790
    }

    /// Helper: Maps a kernel section
    fn map_kernel_section(
        space: &mut MemorySpace,
        start: usize,
        end: usize,
        area_type: AreaType,
        flags: UniversalPTEFlag,
    ) -> Result<(), PagingError> {
        let vpn_start = Vpn::from_addr_floor(Vaddr::from_usize(start));
        let vpn_end = Vpn::from_addr_ceil(Vaddr::from_usize(end));

        let mut area = MappingArea::new(
            VpnRange::new(vpn_start, vpn_end),
            area_type,
            MapType::Direct,
            flags,
        );

        area.map(&mut space.page_table)?;
        space.areas.push(area);
        Ok(())
    }

    /// Helper: Maps an MMIO region
    fn map_mmio_region(
        space: &mut MemorySpace,
        addr: usize,
        size: usize,
    ) -> Result<(), PagingError> {
        let vpn_start = Vpn::from_addr_floor(Vaddr::from_usize(addr));
        let vpn_end = Vpn::from_addr_ceil(Vaddr::from_usize(addr + size));

        let mut area = MappingArea::new(
            VpnRange::new(vpn_start, vpn_end),
            AreaType::KernelMmio,
            MapType::Direct,
            UniversalPTEFlag::kernel_rw(),
        );

        area.map(&mut space.page_table)?;
        space.areas.push(area);
        Ok(())
    }

    /// Creates a user memory space from an ELF file
    ///
    /// This method implements Scheme 2 (Shared Page Table) by creating a page table
    /// that contains both user space mappings (process-private) and kernel space
    /// mappings (shared across all processes).
    ///
    /// The resulting page table enables zero-overhead user/kernel mode switching:
    /// when a user process traps into the kernel, the kernel code is already mapped
    /// and accessible without changing `satp`.
    ///
    /// # Returns
    /// Returns `Ok((space, entry_point, user_stack_top))` on success:
    /// - `space`: The constructed memory space with user + kernel mappings
    /// - `entry_point`: The program entry address (from ELF header)
    /// - `user_stack_top`: The top of the user stack
    ///
    /// # Errors
    /// - ELF parsing failed
    /// - Architecture mismatch (not RISC-V)
    /// - Segment overlaps with reserved areas
    pub fn from_elf(elf_data: &[u8]) -> Result<(Self, usize, usize), PagingError> {
        use xmas_elf::ElfFile;
        use xmas_elf::program::{SegmentData, Type};

        let elf = ElfFile::new(elf_data).map_err(|_| PagingError::InvalidAddress)?;

        // Check architecture
        if elf.header.pt2.machine().as_machine() != xmas_elf::header::Machine::RISC_V {
            return Err(PagingError::InvalidAddress);
        }

        let mut space = MemorySpace::new();

        // ========== Scheme 2: Map kernel space first ==========
        // 0. Map kernel space (all processes share the same kernel mappings)
        //    - Excludes trampoline (will be mapped with U=1 below)
        //    - All kernel pages have U=0, so user mode cannot access them
        space
            .map_kernel_space(false)
            .expect("Failed to map kernel space for user process");
        // ======================================================

        // 1. Map trampoline (user space needs user access permission U=1)
        space
            .map_trampoline_user()
            .expect("Failed to map trampoline in user space");

        let mut max_end_vpn = Vpn::from_usize(0);

        // 2. Parse and map ELF segments
        for ph in elf.program_iter() {
            if ph.get_type() != Ok(Type::Load) {
                continue;
            }

            let start_va = ph.virtual_addr() as usize;
            let end_va = (ph.virtual_addr() + ph.mem_size()) as usize;

            // Check if segment overlaps with stack/trap area
            if start_va >= USER_STACK_TOP - USER_STACK_SIZE {
                return Err(PagingError::InvalidAddress);
            }

            let vpn_range = VpnRange::new(
                Vpn::from_addr_floor(Vaddr::from_usize(start_va)),
                Vpn::from_addr_ceil(Vaddr::from_usize(end_va)),
            );

            max_end_vpn = if max_end_vpn.as_usize() > vpn_range.end().as_usize() {
                max_end_vpn
            } else {
                vpn_range.end()
            };

            // Build permissions
            let mut flags = UniversalPTEFlag::USER_ACCESSIBLE | UniversalPTEFlag::VALID;
            if ph.flags().is_read() {
                flags |= UniversalPTEFlag::READABLE;
            }
            if ph.flags().is_write() {
                flags |= UniversalPTEFlag::WRITEABLE;
            }
            if ph.flags().is_execute() {
                flags |= UniversalPTEFlag::EXECUTABLE;
            }

            // Determine area type
            let area_type = if ph.flags().is_execute() {
                AreaType::UserText
            } else if ph.flags().is_write() {
                AreaType::UserData
            } else {
                AreaType::UserRodata
            };

            // Get segment data
            let data = match ph.get_data(&elf) {
                Ok(SegmentData::Undefined(data)) => Some(data),
                _ => None,
            };

            // Insert area (will check overlap internally)
            space.insert_framed_area(vpn_range, area_type, flags, data)?;
        }

        // 3. Initialize heap (starts at ELF end, page-aligned)
        space.heap_top = Some(max_end_vpn);

        // 4. Map user stack (with guard pages)
        let user_stack_bottom =
            Vpn::from_addr_floor(Vaddr::from_usize(USER_STACK_TOP - USER_STACK_SIZE));
        let user_stack_top = Vpn::from_addr_ceil(Vaddr::from_usize(USER_STACK_TOP));

        space.insert_framed_area(
            VpnRange::new(user_stack_bottom, user_stack_top),
            AreaType::UserStack,
            UniversalPTEFlag::user_rw(),
            None,
        )?;

        // 5. Map trap context page
        let trap_cx_vpn = Vpn::from_addr_floor(Vaddr::from_usize(TRAP_CONTEXT));
        space.insert_framed_area(
            VpnRange::from_start_len(trap_cx_vpn, 1),
            AreaType::UserData,
            UniversalPTEFlag::user_rw(),
            None,
        )?;

        let entry_point = elf.header.pt2.entry_point() as usize;

        Ok((space, entry_point, USER_STACK_TOP))
    }

    /// Extends or shrinks the heap area (brk system call)
    ///
    /// # Errors
    /// - Heap not initialized
    /// - New brk would exceed MAX_USER_HEAP_SIZE
    /// - New brk would overlap with existing areas
    pub fn brk(&mut self, new_brk: usize) -> Result<usize, PagingError> {
        let heap_bottom = self.heap_top.ok_or(PagingError::InvalidAddress)?;
        let new_end_vpn = Vpn::from_addr_ceil(Vaddr::from_usize(new_brk));

        // Boundary checks
        if new_brk < heap_bottom.start_addr().as_usize() {
            return Err(PagingError::InvalidAddress);
        }

        let heap_size = new_brk - heap_bottom.start_addr().as_usize();
        if heap_size > MAX_USER_HEAP_SIZE {
            return Err(PagingError::InvalidAddress);
        }

        // Check if overlaps with stack
        if new_brk >= USER_STACK_TOP - USER_STACK_SIZE {
            return Err(PagingError::InvalidAddress);
        }

        // Find or create heap area
        let heap_area = self
            .areas
            .iter_mut()
            .find(|a| a.area_type() == AreaType::UserHeap);

        if let Some(area) = heap_area {
            // Existing heap area, adjust size
            let old_end = area.vpn_range().end();

            match new_end_vpn.cmp(&old_end) {
                Ordering::Greater => {
                    // Extend
                    let count = new_end_vpn.as_usize() - old_end.as_usize();
                    if count != 0 {
                        area.extend(&mut self.page_table, count)?;
                    }
                }
                Ordering::Less => {
                    // Shrink
                    let count = old_end.as_usize() - new_end_vpn.as_usize();
                    if count != 0 {
                        area.shrink(&mut self.page_table, count)?;
                    }
                }
                Ordering::Equal => { /* no-op */ }
            }
        } else {
            // First time allocating heap, create new area
            if new_end_vpn > heap_bottom {
                self.insert_framed_area(
                    VpnRange::new(heap_bottom, new_end_vpn),
                    AreaType::UserHeap,
                    UniversalPTEFlag::user_rw(),
                    None,
                )?;
            }
        }

        Ok(new_brk)
    }

    /// Maps an anonymous region (simplified mmap)
    ///
    /// # Arguments
    /// - `hint`: Suggested start address (0 = kernel chooses)
    /// - `len`: Length in bytes
    /// - `prot`: Protection flags (PROT_READ | PROT_WRITE | PROT_EXEC)
    pub fn mmap(&mut self, hint: usize, len: usize, prot: usize) -> Result<usize, PagingError> {
        if len == 0 {
            return Err(PagingError::InvalidAddress);
        }

        // Determine start address
        let start = if hint == 0 {
            // Kernel chooses address: after heap top
            let heap_end = self
                .heap_top
                .ok_or(PagingError::InvalidAddress)?
                .start_addr()
                .as_usize();

            // Find actual heap end
            self.areas
                .iter()
                .filter(|a| a.area_type() == AreaType::UserHeap)
                .map(|a| a.vpn_range().end().start_addr().as_usize())
                .max()
                .unwrap_or(heap_end)
        } else {
            // User specified address, check if available
            if hint >= USER_STACK_TOP - USER_STACK_SIZE {
                return Err(PagingError::InvalidAddress);
            }
            hint
        };

        let vpn_range = VpnRange::new(
            Vpn::from_addr_floor(Vaddr::from_usize(start)),
            Vpn::from_addr_ceil(Vaddr::from_usize(start + len)),
        );

        // Check overlap
        for area in &self.areas {
            if area.vpn_range().overlaps(&vpn_range) {
                return Err(PagingError::AlreadyMapped);
            }
        }

        // Convert permissions
        let mut flags = UniversalPTEFlag::USER_ACCESSIBLE | UniversalPTEFlag::VALID;
        if prot & 0x1 != 0 {
            flags |= UniversalPTEFlag::READABLE;
        }
        if prot & 0x2 != 0 {
            flags |= UniversalPTEFlag::WRITEABLE;
        }
        if prot & 0x4 != 0 {
            flags |= UniversalPTEFlag::EXECUTABLE;
        }

        self.insert_framed_area(vpn_range, AreaType::UserHeap, flags, None)?;

        Ok(start)
    }

    /// Unmaps a region (munmap system call)
    pub fn munmap(&mut self, start: usize, _len: usize) -> Result<(), PagingError> {
        let vpn = Vpn::from_addr_floor(Vaddr::from_usize(start));
        self.remove_area(vpn)
    }

    /// Clones the memory space (for fork system call)
    ///
    /// # Note
    /// - Direct mappings are shared (no copy)
    /// - Framed mappings are deep copied
    pub fn clone_for_fork(&self) -> Result<Self, PagingError> {
        let mut new_space = MemorySpace::new();
        new_space.heap_top = self.heap_top;

        for area in &self.areas {
            match area.map_type() {
                MapType::Direct => {
                    // Direct mapping: clone metadata and remap to new page table
                    let mut new_area = area.clone_metadata();
                    new_area.map(&mut new_space.page_table)?;
                    new_space.areas.push(new_area);
                }
                MapType::Framed => {
                    // Framed mapping: deep copy data
                    let new_area = area.clone_with_data(&mut new_space.page_table)?;
                    new_space.areas.push(new_area);
                }
            }
        }

        Ok(new_space)
    }
}

#[cfg(test)]
mod memory_space_tests {
    use super::*;
    use crate::mm::address::{Vpn, VpnRange};
    use crate::mm::page_table::UniversalPTEFlag;
    use crate::{kassert, test_case};

    // 1. Create memory space
    test_case!(test_memspace_create, {
        #[allow(unused)]
        let ms = MemorySpace::new();
        // Should have page table initialized
    });

    // 2. Direct mapping
    test_case!(test_direct_mapping, {
        let mut ms = MemorySpace::new();
        let vpn_range = VpnRange::new(Vpn::from_usize(0x80000), Vpn::from_usize(0x80010));

        let area = MappingArea::new(
            vpn_range,
            AreaType::KernelData,
            MapType::Direct,
            UniversalPTEFlag::kernel_rw(),
        );

        ms.insert_area(area).expect("add area failed");
    });

    // 3. Framed mapping
    test_case!(test_framed_mapping, {
        let mut ms = MemorySpace::new();
        let vpn_range = VpnRange::new(Vpn::from_usize(0x1000), Vpn::from_usize(0x1010));

        let area = MappingArea::new(
            vpn_range,
            AreaType::UserData,
            MapType::Framed,
            UniversalPTEFlag::user_rw(),
        );

        ms.insert_area(area).expect("add area failed");
        // Frames auto-allocated for framed mapping
    });

    // 4. Kernel space access
    test_case!(test_kernel_space, {
        use crate::mm::memory_space::memory_space::kernel_token;

        let token = kernel_token();
        kassert!(token > 0); // Valid SATP value
    });
}<|MERGE_RESOLUTION|>--- conflicted
+++ resolved
@@ -321,128 +321,20 @@
         }
     }
 
-<<<<<<< HEAD
-    /// Creates a new kernel memory space with kernel mappings
-=======
     /// Creates the kernel memory space
     ///
     /// This creates a complete kernel address space including trampoline,
     /// kernel segments (.text, .rodata, .data, .bss, heap), and direct-mapped
     /// physical memory. Used by kernel threads and during system initialization.
->>>>>>> a70cd790
     pub fn new_kernel() -> Self {
         let mut space = MemorySpace::new();
-        Self::map_kernel(&mut space);
-        space
-    }
-
-<<<<<<< HEAD
-    /// Maps the kernel memory space into the given MemorySpace
-    pub fn map_kernel(space: &mut MemorySpace) {
-        // 0. Map trampoline (must be first, before any kernel sections)
-        space.map_trampoline().expect("Failed to map trampoline");
-
-        // 1. Map kernel text segment (.text) - read + execute
-        Self::map_kernel_section(
-            space,
-            stext as usize,
-            etext as usize,
-            AreaType::KernelText,
-            UniversalPTEFlag::kernel_r() | UniversalPTEFlag::EXECUTABLE,
-        )
-        .expect("Failed to map kernel text");
-
-        // 2. Map kernel read-only data segment (.rodata)
-        Self::map_kernel_section(
-            space,
-            srodata as usize,
-            erodata as usize,
-            AreaType::KernelRodata,
-            UniversalPTEFlag::kernel_r(),
-        )
-        .expect("Failed to map kernel rodata");
-
-        // 3. Map kernel data segment (.data)
-        Self::map_kernel_section(
-            space,
-            sdata as usize,
-            edata as usize,
-            AreaType::KernelData,
-            UniversalPTEFlag::kernel_rw(),
-        )
-        .expect("Failed to map kernel data");
-
-        // 4a. Map kernel boot stack (.bss.stack section)
-        // Note: .bss.stack is placed BEFORE sbss in linker.ld
-        Self::map_kernel_section(
-            space,
-            edata as usize, // .bss.stack starts at edata
-            sbss as usize,  // .bss.stack ends at sbss
-            AreaType::KernelStack,
-            UniversalPTEFlag::kernel_rw(),
-        )
-        .expect("Failed to map kernel stack");
-
-        // 4b. Map kernel BSS segment (actual .bss data)
-        Self::map_kernel_section(
-            space,
-            sbss as usize,
-            ebss as usize,
-            AreaType::KernelBss,
-            UniversalPTEFlag::kernel_rw(),
-        )
-        .expect("Failed to map kernel bss");
-
-        // 4c. Map kernel heap (defined in linker.ld between ebss and ekernel)
-        Self::map_kernel_section(
-            space,
-            ebss as usize,    // sheap (from linker.ld)
-            ekernel as usize, // eheap (from linker.ld)
-            AreaType::KernelHeap,
-            UniversalPTEFlag::kernel_rw(),
-        )
-        .expect("Failed to map kernel heap");
-
-        // 5. Map physical memory (using 4KB pages, direct mapping)
-        // Map from ekernel onwards to avoid conflict with kernel segments
-        let ekernel_paddr = unsafe { vaddr_to_paddr(ekernel as usize) };
-        let phys_mem_start_vaddr = paddr_to_vaddr(ekernel_paddr);
-        let phys_mem_end_vaddr = paddr_to_vaddr(MEMORY_END);
-
-        let phys_mem_start = Vpn::from_addr_ceil(Vaddr::from_usize(phys_mem_start_vaddr));
-        let phys_mem_end = Vpn::from_addr_floor(Vaddr::from_usize(phys_mem_end_vaddr));
-        let mut phys_mem_area = MappingArea::new(
-            VpnRange::new(phys_mem_start, phys_mem_end),
-            AreaType::KernelHeap,
-            MapType::Direct,
-            UniversalPTEFlag::kernel_rw(),
-        );
-
-        phys_mem_area
-            .map(&mut space.page_table)
-            .expect("Failed to map physical memory");
-        space.areas.push(phys_mem_area);
-
-        // 6. Map MMIO devices
-        // TODO: MMIO mapping not yet implemented, commenting out for now
-        // #[cfg(target_arch = "riscv64")]
-        // {
-        //     use crate::config::MMIO;
-        //     for (addr, size) in MMIO {
-        //         // MMIO addresses are physical addresses, convert to virtual
-        //         let mmio_vaddr = paddr_to_vaddr(*addr);
-        //         Self::map_mmio_region(&mut space, mmio_vaddr, *size)
-        //             .expect("Failed to map MMIO device");
-        //     }
-        // }
-=======
+
         // Map all kernel space (including trampoline with kernel permissions)
         space
             .map_kernel_space(true)
             .expect("Failed to map kernel space");
 
         space
->>>>>>> a70cd790
     }
 
     /// Helper: Maps a kernel section

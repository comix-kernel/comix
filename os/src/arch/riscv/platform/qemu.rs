//! QEMU 平台常量

pub const CLOCK_FREQ: usize = 12_500_000;
pub const MEMORY_END: usize = 0x8800_0000;

<<<<<<< HEAD
/// MMIO[i] = (mmio_base, mmio_size)
pub const MMIO: &[(usize, usize)] = &[
    (0x0010_0000, 0x00_2000), // VIRT_TEST/RTC  in virt machine
    (0x1000_0000, 0x00_1000), // UART16550
    (0x1000_1000, 0x00_1000), // Virtio Block in virt machine
    (0x1000_2000, 0x00_1000), // Virtio Network in virt machine
    (0x0C00_0000, 0x40_0000), // PLIC
];
=======
pub const VIRT_CPUS_MAX: usize = 4;
pub const PLIC_MIN_SIZE: usize = 0x4000;
pub const PLIC_MAX_SIZE: usize = 0x10_00000; // 16 MB
pub const VIRT_PLIC_SIZE: usize = PLIC_MAX_SIZE;

pub const APLIC_SIZE: usize = 0x1_00000; // 1 MB per domain?
pub const VIRT_IMSIC_MAX_SIZE: usize = 0x40_00000;

#[allow(dead_code)]
#[derive(Copy, Clone, Debug, Eq, PartialEq)]
pub enum VirtDevice {
    VirtDebug,
    VirtMrom,
    VirtTest,
    VirtRtc,
    VirtClint,
    VirtAclintSswi,
    VirtPlic,
    VirtAplicM,
    VirtAplicS,
    VirtUart0,
    VirtVirtio,
    VirtFwCfg,
    VirtImsicM,
    VirtImsicS,
    VirtFlash,
    VirtPciePio,
    VirtIommuSys,
    VirtPlatformBus,
    VirtPcieEcam,
    VirtPcieMmio,
    VirtDram,
}

/// 可扩展尺寸计算（如后续按 CPU 数量调整）
const fn plic_size(_cpus_x2: usize) -> usize {
    VIRT_PLIC_SIZE
}

const fn aplic_size(_cpus: usize) -> usize {
    APLIC_SIZE
}

pub const MMIO: &[(VirtDevice, usize, usize)] = &[
    (VirtDevice::VirtDebug, 0x0000_0000, 0x100),
    (VirtDevice::VirtMrom, 0x0000_1000, 0xf000),
    (VirtDevice::VirtTest, 0x0010_0000, 0x1000),
    (VirtDevice::VirtRtc, 0x0010_1000, 0x1000),
    (VirtDevice::VirtClint, 0x0200_0000, 0x10000),
    (VirtDevice::VirtAclintSswi, 0x02F0_0000, 0x4000),
    (VirtDevice::VirtPciePio, 0x0300_0000, 0x10000),
    (VirtDevice::VirtIommuSys, 0x0301_0000, 0x1000),
    (VirtDevice::VirtPlatformBus, 0x0400_0000, 0x0200_0000),
    (
        VirtDevice::VirtPlic,
        0x0C00_0000,
        plic_size(VIRT_CPUS_MAX * 2),
    ),
    (
        VirtDevice::VirtAplicM,
        0x0D00_0000,
        aplic_size(VIRT_CPUS_MAX),
    ), // XXX: 有重叠？QEMU源码如此
    (
        VirtDevice::VirtAplicS,
        0x0E00_0000,
        aplic_size(VIRT_CPUS_MAX),
    ),
    (VirtDevice::VirtUart0, 0x1000_0000, 0x100),
    (VirtDevice::VirtVirtio, 0x1000_1000, 0x1000),
    (VirtDevice::VirtFwCfg, 0x1010_0000, 0x18),
    (VirtDevice::VirtFlash, 0x2000_0000, 0x0400_0000),
    (VirtDevice::VirtImsicM, 0x2400_0000, VIRT_IMSIC_MAX_SIZE),
    (VirtDevice::VirtImsicS, 0x2800_0000, VIRT_IMSIC_MAX_SIZE),
    (VirtDevice::VirtPcieEcam, 0x3000_0000, 0x1000_0000),
    (VirtDevice::VirtPcieMmio, 0x4000_0000, 0x4000_0000),
    (VirtDevice::VirtDram, 0x8000_0000, 0), // size 0 表示“由内存探测或外部传入”
];

/// 查找设备的 (base, size)
pub fn mmio_of(dev: VirtDevice) -> Option<(usize, usize)> {
    MMIO.iter()
        .find(|(d, _, _)| *d as u32 == dev as u32)
        .map(|(_, b, s)| (*b, *s))
}
>>>>>>> 6c644c93
<|MERGE_RESOLUTION|>--- conflicted
+++ resolved
@@ -3,16 +3,6 @@
 pub const CLOCK_FREQ: usize = 12_500_000;
 pub const MEMORY_END: usize = 0x8800_0000;
 
-<<<<<<< HEAD
-/// MMIO[i] = (mmio_base, mmio_size)
-pub const MMIO: &[(usize, usize)] = &[
-    (0x0010_0000, 0x00_2000), // VIRT_TEST/RTC  in virt machine
-    (0x1000_0000, 0x00_1000), // UART16550
-    (0x1000_1000, 0x00_1000), // Virtio Block in virt machine
-    (0x1000_2000, 0x00_1000), // Virtio Network in virt machine
-    (0x0C00_0000, 0x40_0000), // PLIC
-];
-=======
 pub const VIRT_CPUS_MAX: usize = 4;
 pub const PLIC_MIN_SIZE: usize = 0x4000;
 pub const PLIC_MAX_SIZE: usize = 0x10_00000; // 16 MB
@@ -89,7 +79,7 @@
     (VirtDevice::VirtImsicS, 0x2800_0000, VIRT_IMSIC_MAX_SIZE),
     (VirtDevice::VirtPcieEcam, 0x3000_0000, 0x1000_0000),
     (VirtDevice::VirtPcieMmio, 0x4000_0000, 0x4000_0000),
-    (VirtDevice::VirtDram, 0x8000_0000, 0), // size 0 表示“由内存探测或外部传入”
+    (VirtDevice::VirtDram, 0x8000_0000, 0), // size 0 表示"由内存探测或外部传入"
 ];
 
 /// 查找设备的 (base, size)
@@ -97,5 +87,4 @@
     MMIO.iter()
         .find(|(d, _, _)| *d as u32 == dev as u32)
         .map(|(_, b, s)| (*b, *s))
-}
->>>>>>> 6c644c93
+}
--- conflicted
+++ resolved
@@ -95,7 +95,6 @@
         syscall_number::SYS_GETGID => sys_getgid(frame),
         syscall_number::SYS_GETEGID => sys_getegid(frame),
         syscall_number::SYS_GETTID => sys_gettid(frame),
-<<<<<<< HEAD
 
         // 网络
         syscall_number::SYS_SOCKET => sys_socket(frame),
@@ -124,21 +123,28 @@
         // 文件系统同步 (续)
         syscall_number::SYS_SYNCFS => sys_syncfs(frame),
 
-        // 文件重命名
+        // 调度 (续)
         syscall_number::SYS_RENAMEAT2 => sys_renameat2(frame),
+
+        // 随机数与内存文件
+        syscall_number::SYS_GETRANDOM => sys_getrandom(frame),
 
         // 获取网络接口地址列表 (非标准系统调用)
         syscall_number::SYS_GETIFADDRS => sys_getifaddrs(frame),
 
-=======
+        // 扩展系统调用 (Extended/Legacy)
+        // (send/recv 等已经通过更通用的接口实现，不需要单独分发)
+
+        // 系统信息 (补充)
         syscall_number::SYS_SYSINFO => sys_sysinfo(frame),
+
+        // POSIX 定时器 (补充)
         syscall_number::SYS_CLOCK_GETTIME => sys_clock_gettime(frame),
         syscall_number::SYS_CLOCK_SETTIME => sys_clock_settime(frame),
         syscall_number::SYS_CLOCK_GETRES => sys_clock_getres(frame),
         syscall_number::SYS_GETITIMER => sys_getitimmer(frame),
         syscall_number::SYS_SETITIMER => sys_setitimmer(frame),
-        syscall_number::SYS_GETRANDOM => sys_getrandom(frame),
->>>>>>> cc3f5cc5
+
         _ => {
             // 未知的系统调用
             frame.x10_a0 = (-2isize) as usize; // -ENOSYS

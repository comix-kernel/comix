//! RISC-V 架构的任务管理相关功能
use core::mem::size_of;
use core::ptr;

use alloc::vec::Vec;
use riscv::register::sstatus;

use crate::arch::constant::STACK_ALIGN_MASK;

/// 为新任务设置用户栈布局，包含命令行参数和环境变量
/// 返回新的栈指针位置，以及 argc, argv, envp 的地址
pub fn setup_stack_layout(
    sp: usize,
    argv: &[&str],
    envp: &[&str],
    phdr_addr: usize,
    phnum: usize,
    phent: usize,
    entry_point: usize,
) -> (usize, usize, usize, usize) {
    let mut sp = sp;
    let mut arg_ptrs: Vec<usize> = Vec::with_capacity(argv.len());
    let mut env_ptrs: Vec<usize> = Vec::with_capacity(envp.len());
    unsafe {
        sstatus::set_sum();
    }

    for &env in envp.iter().rev() {
        let bytes = env.as_bytes();
        sp -= bytes.len() + 1; // 预留 NUL
        unsafe {
            ptr::copy_nonoverlapping(bytes.as_ptr(), sp as *mut u8, bytes.len());
            (sp as *mut u8).add(bytes.len()).write(0); // NUL 终止符
        }
        env_ptrs.push(sp); // 存储字符串的地址
    }

    // 命令行参数 (argv)
    for &arg in argv.iter().rev() {
        let bytes = arg.as_bytes();
        sp -= bytes.len() + 1; // 预留 NUL
        unsafe {
            ptr::copy_nonoverlapping(bytes.as_ptr(), sp as *mut u8, bytes.len());
            (sp as *mut u8).add(bytes.len()).write(0); // NUL 终止符
        }
        arg_ptrs.push(sp); // 存储字符串的地址
    }

    // --- 对齐到字大小 (确保指针数组从对齐的地址开始) ---
    sp &= !(size_of::<usize>() - 1);

    // --- 构建 argc, argv, envp 数组 (ABI 标准布局: [argc] -> [argv] -> [NULL] -> [envp] -> [NULL]) ---
    // 注意：栈向下增长，所以压栈顺序是从 envp NULL 往回压到 argc

    // 0. 写入 auxv (Auxiliary Vector)
    // 必须位于 envp NULL 之后（高地址），但在 envp 数组之前。
    // 常见的 auxv 条目：AT_PAGESZ(6), AT_NULL(0), AT_RANDOM(25)
    let random_bytes = [
        0x89, 0xab, 0xcd, 0xef, 0x01, 0x23, 0x45, 0x67, 0x89, 0xab, 0xcd, 0xef, 0x01, 0x23, 0x45,
        0x67,
    ];
    let random_ptr = sp - 16;
    unsafe { ptr::copy_nonoverlapping(random_bytes.as_ptr(), random_ptr as *mut u8, 16) };
    sp = random_ptr;

    // 2. Platform string "riscv64\0" (8 bytes)
    let platform = "riscv64\0";
    let platform_len = platform.len();
    sp -= platform_len;
    unsafe { ptr::copy_nonoverlapping(platform.as_ptr(), sp as *mut u8, platform_len) };
    let platform_ptr = sp;

    // 3. Align sp to 16 bytes (auxv requirement)
    sp &= !(size_of::<usize>() * 2 - 1); // Align to 16 bytes

    // 4. AT_EXECFN (use argv[0] if available)
    let execfn = if !arg_ptrs.is_empty() { arg_ptrs[0] } else { 0 };

    let auxv = [
        (3, phdr_addr),     // AT_PHDR
        (4, phent),         // AT_PHENT
        (5, phnum),         // AT_PHNUM
        (6, 4096),          // AT_PAGESZ
        (7, 0),             // AT_BASE
        (8, 0),             // AT_FLAGS
        (9, entry_point),   // AT_ENTRY
        (11, 0),            // AT_UID
        (12, 0),            // AT_EUID
        (13, 0),            // AT_GID
        (14, 0),            // AT_EGID
        (15, platform_ptr), // AT_PLATFORM
        (16, 0),            // AT_HWCAP
        (17, 100),          // AT_CLKTCK
        (23, 0),            // AT_SECURE
        (25, random_ptr),   // AT_RANDOM
        (31, execfn),       // AT_EXECFN
        (0, 0),             // AT_NULL
    ];

    // Debug print auxv
    for (i, (k, v)) in auxv.iter().enumerate() {
        crate::pr_debug!("auxv[{}]: type={}, val={:#x}", i, k, v);
    }
    crate::pr_debug!(
        "setup_stack_layout: sp={:#x}, random_ptr={:#x}, phdr_addr={:#x}, entry={:#x}",
        sp,
        random_ptr,
        phdr_addr,
        entry_point
    );

    // Calculate total size of the pointer block to ensure final sp is 16-byte aligned
    // Block includes: auxv[], padding, envp NULL, envp[], argv NULL, argv[], argc
    let total_size = auxv.len() * 2 * size_of::<usize>()
        + size_of::<usize>() // envp NULL
        + env_ptrs.len() * size_of::<usize>()
        + size_of::<usize>() // argv NULL
        + arg_ptrs.len() * size_of::<usize>()
        + size_of::<usize>(); // argc

    // Align the final stack pointer
    let sp_final = (sp - total_size) & !STACK_ALIGN_MASK;
    sp = sp_final + total_size;

    for (type_, val) in auxv.iter().rev() {
        sp -= size_of::<usize>();
        unsafe { ptr::write(sp as *mut usize, *val) };
        sp -= size_of::<usize>();
        unsafe { ptr::write(sp as *mut usize, *type_) };
<<<<<<< HEAD
        crate::pr_debug!("auxv: type={}, val={:#x}", type_, val);
=======
>>>>>>> ff88b09a
    }

    // 1. 写入 envp NULL 终止符
    sp -= size_of::<usize>();
    unsafe {
        ptr::write(sp as *mut usize, 0);
    }

    // 2. 写入 envp 指针数组（逆序写入，使 envp[0] 处于最低地址）
    // env_ptrs 已经是逆序 (envp[n-1] ... envp[0])
    for &p in env_ptrs.iter() {
        sp -= size_of::<usize>();
        unsafe {
            ptr::write(sp as *mut usize, p);
        }
    }
    let envp_vec_ptr = sp; // envp 数组的起始地址 (envp[0] 的地址)

    // 3. 写入 argv NULL 终止符
    sp -= size_of::<usize>();
    unsafe {
        ptr::write(sp as *mut usize, 0);
    }

    // 4. 写入 argv 指针数组（逆序写入，使 argv[0] 处于最低地址）
    // arg_ptrs 已经是逆序 (argv[n-1] ... argv[0])
    for &p in arg_ptrs.iter() {
        sp -= size_of::<usize>();
        unsafe {
            ptr::write(sp as *mut usize, p);
        }
    }
    let argv_vec_ptr = sp; // argv 数组的起始地址 (argv[0] 的地址)

    // 5. 写入 argc
    let argc = argv.len();
    sp -= size_of::<usize>();
    unsafe {
        ptr::write(sp as *mut usize, argc);
    }

    // 拷贝完成，恢复 SUM
    unsafe {
        sstatus::clear_sum();
    }

    // 6. 最终 sp 应该已经是 16 字节对齐的
    // sp &= !STACK_ALIGN_MASK;
    (sp, argc, argv_vec_ptr, envp_vec_ptr)
}<|MERGE_RESOLUTION|>--- conflicted
+++ resolved
@@ -127,10 +127,6 @@
         unsafe { ptr::write(sp as *mut usize, *val) };
         sp -= size_of::<usize>();
         unsafe { ptr::write(sp as *mut usize, *type_) };
-<<<<<<< HEAD
-        crate::pr_debug!("auxv: type={}, val={:#x}", type_, val);
-=======
->>>>>>> ff88b09a
     }
 
     // 1. 写入 envp NULL 终止符

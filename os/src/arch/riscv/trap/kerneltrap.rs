--- conflicted
+++ resolved
@@ -8,7 +8,6 @@
 use crate::arch::timer::TIMER_TICKS;
 use crate::kernel::{SCHEDULER, schedule};
 
-<<<<<<< HEAD
 // XXX: CSR可能因调度或中断被修改？
 /// 内核陷阱处理程序
 /// 从 kernelvec 跳转到这里时，
@@ -17,9 +16,6 @@
 /// 此外，在通过 stvec 跳转到 kernelvec 时，SSIE 被自动清除，
 /// 因此在内核陷阱处理程序开始时，中断是被禁用的。
 /// 必须从这个函数正常返回后，通过 kernelvec 中的 sret 指令才能正确恢复中断状态。
-=======
-/// XXX: CSR可能因调度或中断被修改？
->>>>>>> e3329d90
 #[unsafe(no_mangle)]
 pub extern "C" fn kerneltrap(_trap_frame: &mut KernelTrapFrame) {
     // 保存进入中断时的状态

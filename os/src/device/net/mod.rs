<<<<<<< HEAD
use crate::{device::NetDevice, sync::SpinLock};
use alloc::{sync::Arc, vec::Vec};
=======
//! 网络设备驱动模块
//!
//! 管理和初始化各种网络设备

use crate::{
    device::{Driver, NETWORK_DEVICES, NetDevice},
    println,
};
use alloc::vec::Vec;
// use smoltcp::wire::{EthernetAddress, IpAddress, IpCidr, Ipv4Address};
>>>>>>> 56ca52c9

pub mod config;
pub mod interface;
pub mod net_device;
pub mod virtio_net;

use lazy_static::lazy_static;
lazy_static! {
    /// 网络设备管理器
    /// 负责存储和管理系统中的所有网络设备
    pub static ref NETWORK_DEVICES: SpinLock<Vec<Arc<dyn NetDevice>>> = SpinLock::new(Vec::new());
}

/// 添加网络设备到网络设备管理器
pub fn add_network_device(device: Arc<dyn NetDevice>) {
    NETWORK_DEVICES.lock().push(device);
}
/// 获取所有网络设备
pub fn get_net_devices() -> Vec<alloc::sync::Arc<dyn NetDevice>> {
    NETWORK_DEVICES.lock().clone()
}

/// 格式化MAC地址为可读字符串
fn format_mac_address(mac: [u8; 6]) -> alloc::string::String {
    use alloc::format;
    format!(
        "{:02x}:{:02x}:{:02x}:{:02x}:{:02x}:{:02x}",
        mac[0], mac[1], mac[2], mac[3], mac[4], mac[5]
    )
}<|MERGE_RESOLUTION|>--- conflicted
+++ resolved
@@ -1,7 +1,3 @@
-<<<<<<< HEAD
-use crate::{device::NetDevice, sync::SpinLock};
-use alloc::{sync::Arc, vec::Vec};
-=======
 //! 网络设备驱动模块
 //!
 //! 管理和初始化各种网络设备
@@ -10,9 +6,8 @@
     device::{Driver, NETWORK_DEVICES, NetDevice},
     println,
 };
-use alloc::vec::Vec;
-// use smoltcp::wire::{EthernetAddress, IpAddress, IpCidr, Ipv4Address};
->>>>>>> 56ca52c9
+use crate::{device::NetDevice, sync::SpinLock};
+use alloc::{sync::Arc, vec::Vec};
 
 pub mod config;
 pub mod interface;

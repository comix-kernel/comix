//! 设备抽象层，提供块设备接口、内存磁盘实现和网络设备接口

#[macro_use]
pub mod bus;
pub mod block;
pub mod console;
pub mod gpu;
pub mod input;
pub mod irq;
pub mod net;
pub mod rtc;
pub mod serial;
pub mod virtio_hal;

pub mod device_tree;

use alloc::sync::Arc;
pub use block::block_device::BlockDevice;
pub use block::ram_disk::RamDisk;
use spin::RwLock;

use crate::device::rtc::RtcDriver;
<<<<<<< HEAD
use crate::device::{block::BlockDriver, net::net_device::NetDevice};
=======
use crate::device::serial::SerialDriver;
use crate::device::{block::BlockDriver, net::NetDriver};
use crate::sync::SpinLock;
>>>>>>> 56ca52c9
use alloc::{string::String, vec::Vec};
use lazy_static::lazy_static;

/// 设备类型枚举
#[derive(Debug, Eq, PartialEq)]
pub enum DeviceType {
    /// 网络设备
    Net,
    /// 图形处理单元设备
    Gpu,
    /// 输入设备
    Input,
    /// 块设备
    Block,
    /// 实时时钟设备
    Rtc,
    /// 串行设备
    Serial,
    /// 中断控制器
    Intc,
}

/// 设备驱动程序特征
pub trait Driver: Send + Sync {
    // 如果中断属于此驱动程序，则处理它并返回 true
    // 否则返回 false
    // 中断号在可用时提供
    // 如果中断号不匹配，驱动程序应跳过处理。
    fn try_handle_interrupt(&self, irq: Option<usize>) -> bool;

    // 返回对应的设备类型，请参阅 DeviceType
    fn device_type(&self) -> DeviceType;

    // 获取此设备的唯一标识符
    // 每个实例的标识符应该不同
    fn get_id(&self) -> String;

<<<<<<< HEAD
    // trait casting
    fn as_net(&self) -> Option<&dyn NetDevice> {
=======
    /// 将驱动程序转换为网络驱动程序（如果适用）
    fn as_net(&self) -> Option<&dyn NetDriver> {
>>>>>>> 56ca52c9
        None
    }

    /// 将驱动程序转换为块设备驱动程序（如果适用）
    fn as_block(&self) -> Option<&dyn BlockDriver> {
        None
    }

    /// 将驱动程序转换为实时时钟驱动程序（如果适用）
    fn as_rtc(&self) -> Option<&dyn RtcDriver> {
        None
    }
}

<<<<<<< HEAD
pub fn init() {
    device_tree::init();
=======
lazy_static! {
    /// 网络设备管理器
    /// 负责存储和管理系统中的所有网络设备
    /// FIXME: 尽快迁移到 NET_DRIVERS 之后此结构将废弃
    pub static ref NETWORK_DEVICES: SpinLock<Vec<Arc<dyn NetDevice>>> = SpinLock::new(Vec::new());
>>>>>>> 56ca52c9
}

lazy_static! {
    // NOTE: RwLock 只在初始化阶段有写操作，运行时均为读操作
    pub static ref DRIVERS: RwLock<Vec<Arc<dyn Driver>>> = RwLock::new(Vec::new());
    pub static ref BLK_DRIVERS: RwLock<Vec<Arc<dyn BlockDriver>>> = RwLock::new(Vec::new());
    pub static ref RTC_DRIVERS: RwLock<Vec<Arc<dyn RtcDriver>>> = RwLock::new(Vec::new());
<<<<<<< HEAD
    // pub static ref SERIAL_DRIVERS: RwLock<Vec<Arc<dyn SerialDriver>>> = RwLock::new(Vec::new());
    // pub static ref IRQ_MANAGER: RwLock<irq::IrqManager> = RwLock::new(irq::IrqManager::new(true));
}

/// 注册设备驱动
pub fn register_driver(driver: Arc<dyn Driver>) {
    DRIVERS.write().push(driver);
=======
    pub static ref SERIAL_DRIVERS: RwLock<Vec<Arc<dyn SerialDriver>>> = RwLock::new(Vec::new());
    pub static ref IRQ_MANAGER: RwLock<irq::IrqManager> = RwLock::new(irq::IrqManager::new(true));
}

lazy_static! {
    // 内核命令行参数
    // 存储从设备树中提取的 bootargs 属性
    pub static ref CMDLINE: RwLock<String> = RwLock::new(String::new());
>>>>>>> 56ca52c9
}<|MERGE_RESOLUTION|>--- conflicted
+++ resolved
@@ -20,13 +20,11 @@
 use spin::RwLock;
 
 use crate::device::rtc::RtcDriver;
-<<<<<<< HEAD
+
 use crate::device::{block::BlockDriver, net::net_device::NetDevice};
-=======
 use crate::device::serial::SerialDriver;
-use crate::device::{block::BlockDriver, net::NetDriver};
 use crate::sync::SpinLock;
->>>>>>> 56ca52c9
+
 use alloc::{string::String, vec::Vec};
 use lazy_static::lazy_static;
 
@@ -64,13 +62,9 @@
     // 每个实例的标识符应该不同
     fn get_id(&self) -> String;
 
-<<<<<<< HEAD
-    // trait casting
-    fn as_net(&self) -> Option<&dyn NetDevice> {
-=======
+
     /// 将驱动程序转换为网络驱动程序（如果适用）
     fn as_net(&self) -> Option<&dyn NetDriver> {
->>>>>>> 56ca52c9
         None
     }
 
@@ -85,16 +79,9 @@
     }
 }
 
-<<<<<<< HEAD
+
 pub fn init() {
     device_tree::init();
-=======
-lazy_static! {
-    /// 网络设备管理器
-    /// 负责存储和管理系统中的所有网络设备
-    /// FIXME: 尽快迁移到 NET_DRIVERS 之后此结构将废弃
-    pub static ref NETWORK_DEVICES: SpinLock<Vec<Arc<dyn NetDevice>>> = SpinLock::new(Vec::new());
->>>>>>> 56ca52c9
 }
 
 lazy_static! {
@@ -102,15 +89,6 @@
     pub static ref DRIVERS: RwLock<Vec<Arc<dyn Driver>>> = RwLock::new(Vec::new());
     pub static ref BLK_DRIVERS: RwLock<Vec<Arc<dyn BlockDriver>>> = RwLock::new(Vec::new());
     pub static ref RTC_DRIVERS: RwLock<Vec<Arc<dyn RtcDriver>>> = RwLock::new(Vec::new());
-<<<<<<< HEAD
-    // pub static ref SERIAL_DRIVERS: RwLock<Vec<Arc<dyn SerialDriver>>> = RwLock::new(Vec::new());
-    // pub static ref IRQ_MANAGER: RwLock<irq::IrqManager> = RwLock::new(irq::IrqManager::new(true));
-}
-
-/// 注册设备驱动
-pub fn register_driver(driver: Arc<dyn Driver>) {
-    DRIVERS.write().push(driver);
-=======
     pub static ref SERIAL_DRIVERS: RwLock<Vec<Arc<dyn SerialDriver>>> = RwLock::new(Vec::new());
     pub static ref IRQ_MANAGER: RwLock<irq::IrqManager> = RwLock::new(irq::IrqManager::new(true));
 }
@@ -119,5 +97,9 @@
     // 内核命令行参数
     // 存储从设备树中提取的 bootargs 属性
     pub static ref CMDLINE: RwLock<String> = RwLock::new(String::new());
->>>>>>> 56ca52c9
+}
+
+/// 注册设备驱动
+pub fn register_driver(driver: Arc<dyn Driver>) {
+    DRIVERS.write().push(driver);
 }
--- conflicted
+++ resolved
@@ -16,12 +16,9 @@
 ] }
 xmas-elf = "0.9"
 paste = "1.0"
-<<<<<<< HEAD
 ext4_rs = "1.3.2"
-=======
 virtio-drivers = "0.12.0"
 spin = "0.9.8"
->>>>>>> 3c19f6ec
 
 [lints.rustdoc]
 broken_intra_doc_links = "deny"

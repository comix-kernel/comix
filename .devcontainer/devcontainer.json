{
  "name": "comix-devcontainer",
  "build": {
    "dockerfile": "../Dockerfile"
  },
  "remoteUser": "vscode",
  "mounts": [
    "source=${localEnv:HOME}/.ssh,target=/home/vscode/.ssh,type=bind,consistency=cached",
    // "source=${localEnv:HOME}/.gitconfig,target=/home/vscode/.gitconfig,type=bind,consistency=cached"
  ],
  "postCreateCommand": "rustup show",
<<<<<<< HEAD
  "updateRemoteUserUID": true,
  "postStartCommand": "git config --global --add safe.directory '*'",
=======
  "postStartCommand": "sudo chown -R vscode:vscode /workspaces/comix && git config --global --add safe.directory '*'",
>>>>>>> 0f664a83
  "customizations": {
    "vscode": {
      "extensions": [
        "rust-lang.rust-analyzer",
        "tamasfe.even-better-toml",
        "vadimcn.vscode-lldb",
        "serayuzgur.crates"
      ],
      "settings": {
        "terminal.integrated.defaultProfile.linux": "fish",
        "terminal.integrated.profiles.linux": {
          "fish": {
            "path": "/usr/bin/fish" // 确保路径正确，Fish 是在 apt-get 中安装的
          }
        },
        "rust-analyzer.checkOnSave.command": "clippy",
        "rust-analyzer.server.path": "/home/vscode/.cargo/bin/rust-analyzer"
      }
    }
  },
  "remoteEnv": {
    "HTTP_PROXY": "http://127.0.0.1:7890",
    "HTTPS_PROXY": "http://127.0.0.1:7890",
    "http_proxy": "http://127.0.0.1:7890",
    "https_proxy": "http://127.0.0.1:7890",
    "NO_PROXY": "${localEnv:NO_PROXY}",
    "no_proxy": "${localEnv:no_proxy}"
  },
  "runArgs": [
    "--network=host"
  ]
}<|MERGE_RESOLUTION|>--- conflicted
+++ resolved
@@ -9,12 +9,8 @@
     // "source=${localEnv:HOME}/.gitconfig,target=/home/vscode/.gitconfig,type=bind,consistency=cached"
   ],
   "postCreateCommand": "rustup show",
-<<<<<<< HEAD
   "updateRemoteUserUID": true,
   "postStartCommand": "git config --global --add safe.directory '*'",
-=======
-  "postStartCommand": "sudo chown -R vscode:vscode /workspaces/comix && git config --global --add safe.directory '*'",
->>>>>>> 0f664a83
   "customizations": {
     "vscode": {
       "extensions": [
